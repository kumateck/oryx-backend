using APP.Extensions;
using APP.IRepository;
using APP.Utils;
using DOMAIN.Entities.LeaveRequests;
using Microsoft.AspNetCore.Authorization;
using Microsoft.AspNetCore.Mvc;

<<<<<<< HEAD
=======
namespace API.Controllers;

>>>>>>> b8b73974
[ApiController]
[Route("api/v{version:apiVersion}/leave-request")]
public class LeaveRequestController(ILeaveRequestRepository repository): ControllerBase
{
    
    /// <summary>
    /// Creates a leave request.
    /// </summary>
    [HttpPost]
    [Authorize]
    [ProducesResponseType(StatusCodes.Status200OK, Type = typeof(Guid))]
    [ProducesResponseType(StatusCodes.Status400BadRequest)]
    public async Task<IResult> CreateLeaveOrAbsenceRequest([FromBody] CreateLeaveRequest leaveRequest)
    {
        var userId = (string) HttpContext.Items["Sub"];
        if (userId == null) return TypedResults.Unauthorized();
        
        var result = await repository.CreateLeaveOrAbsenceRequest(leaveRequest, Guid.Parse(userId));
<<<<<<< HEAD
        return result.IsSuccess ? TypedResults.Ok(result.Value) : TypedResults.NotFound();
        
=======
        return result.IsSuccess ? TypedResults.Ok(result.Value) : result.ToProblemDetails();
>>>>>>> b8b73974
    }
    /// <summary>
    /// Returns a paginated list of leave requests based on a search criteria.
    /// </summary>
    [HttpGet]
    [Authorize]
    [ProducesResponseType(StatusCodes.Status200OK, Type = typeof(Paginateable<IEnumerable<LeaveRequestDto>>))]
    public async Task<IResult> GetLeaveRequests([FromQuery] int page, [FromQuery] int pageSize, [FromQuery] string searchQuery)
    {
        var userId = (string) HttpContext.Items["Sub"];
        if (userId == null) return TypedResults.Unauthorized();
        
        var result = await repository.GetLeaveRequests(page, pageSize, searchQuery);
        return result.IsSuccess ? TypedResults.Ok(result.Value) : result.ToProblemDetails();
    }
    
    /// <summary>
    /// Retrieves the details of a specific leave request.
    /// </summary>
    [HttpGet("{id:guid}")]
    [Authorize]
    [ProducesResponseType(StatusCodes.Status200OK, Type = typeof(LeaveRequestDto))]
    [ProducesResponseType(StatusCodes.Status404NotFound)]
    public async Task<IResult> GetLeaveRequest([FromRoute] Guid id)
    {
        var userId = (string) HttpContext.Items["Sub"];
        if (userId == null) return TypedResults.Unauthorized();
        
        var result = await repository.GetLeaveRequest(id);
        return result.IsSuccess ? TypedResults.Ok(result.Value) : result.ToProblemDetails();
    }

    /// <summary>
    /// Updates the details of an existing leave request.
    /// </summary>
    [HttpPut("{id:guid}")]
    [Authorize]
    [ProducesResponseType(StatusCodes.Status204NoContent, Type = typeof(LeaveRequestDto))]
    [ProducesResponseType(StatusCodes.Status400BadRequest)]
    [ProducesResponseType(StatusCodes.Status404NotFound)]
    public async Task<IResult> UpdateLeaveRequest([FromRoute] Guid id, [FromBody] CreateLeaveRequest leaveRequest)
    {
        var userId = (string) HttpContext.Items["Sub"];
        if (userId == null) return TypedResults.Unauthorized();
        
        var result = await repository.UpdateLeaveRequest(id, leaveRequest, Guid.Parse(userId));
        return result.IsSuccess ? TypedResults.NoContent() : result.ToProblemDetails();
    }

    /// <summary>
    /// Deletes a specific leave request by its ID.
    /// </summary>
    [HttpDelete("{id:guid}")]
    [Authorize]
    [ProducesResponseType(StatusCodes.Status204NoContent)]
    [ProducesResponseType(StatusCodes.Status404NotFound)]
    public async Task<IResult> DeleteLeaveRequest([FromRoute] Guid id)
    {
        var userId = (string) HttpContext.Items["Sub"];
        if (userId == null) return TypedResults.Unauthorized();
        
        var result = await repository.DeleteLeaveRequest(id, Guid.Parse(userId));
        return result.IsSuccess ? TypedResults.NoContent() : result.ToProblemDetails();
    }
}<|MERGE_RESOLUTION|>--- conflicted
+++ resolved
@@ -5,22 +5,19 @@
 using Microsoft.AspNetCore.Authorization;
 using Microsoft.AspNetCore.Mvc;
 
-<<<<<<< HEAD
-=======
 namespace API.Controllers;
 
->>>>>>> b8b73974
 [ApiController]
 [Route("api/v{version:apiVersion}/leave-request")]
 public class LeaveRequestController(ILeaveRequestRepository repository): ControllerBase
 {
-    
+
     /// <summary>
     /// Creates a leave request.
     /// </summary>
     [HttpPost]
     [Authorize]
-    [ProducesResponseType(StatusCodes.Status200OK, Type = typeof(Guid))]
+    [ProducesResponseType(StatusCodes.Status200OK, Type= typeof(Guid))]
     [ProducesResponseType(StatusCodes.Status400BadRequest)]
     public async Task<IResult> CreateLeaveOrAbsenceRequest([FromBody] CreateLeaveRequest leaveRequest)
     {
@@ -28,13 +25,9 @@
         if (userId == null) return TypedResults.Unauthorized();
         
         var result = await repository.CreateLeaveOrAbsenceRequest(leaveRequest, Guid.Parse(userId));
-<<<<<<< HEAD
-        return result.IsSuccess ? TypedResults.Ok(result.Value) : TypedResults.NotFound();
-        
-=======
         return result.IsSuccess ? TypedResults.Ok(result.Value) : result.ToProblemDetails();
->>>>>>> b8b73974
     }
+
     /// <summary>
     /// Returns a paginated list of leave requests based on a search criteria.
     /// </summary>
