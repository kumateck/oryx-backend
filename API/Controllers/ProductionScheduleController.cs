using APP.Extensions;
using Microsoft.AspNetCore.Authorization;
using Microsoft.AspNetCore.Mvc;
using APP.IRepository;
using APP.Utils;
using DOMAIN.Entities.Base;
using DOMAIN.Entities.Materials;
using DOMAIN.Entities.Materials.Batch;
using DOMAIN.Entities.ProductionSchedules;
using DOMAIN.Entities.ProductionSchedules.Packing;
using DOMAIN.Entities.ProductionSchedules.StockTransfers;
using DOMAIN.Entities.ProductionSchedules.StockTransfers.Request;
using DOMAIN.Entities.Products.Production;
using DOMAIN.Entities.Requisitions;
using SHARED.Requests;

namespace API.Controllers;

[Route("api/v{version:apiVersion}/production-schedule")]
[ApiController]
public class ProductionScheduleController(IProductionScheduleRepository repository) : ControllerBase
{
    #region Production Schedule

    /// <summary>
    /// Creates a new Production Schedule.
    /// </summary>
    /// <param name="request">The CreateProductionScheduleRequest object.</param>
    /// <returns>Returns the ID of the created Production Schedule.</returns>
    [HttpPost]
    [Authorize]
    [ProducesResponseType(StatusCodes.Status201Created, Type = typeof(Guid))]
    [ProducesResponseType(StatusCodes.Status400BadRequest)]
    public async Task<IResult> CreateProductionSchedule([FromBody] CreateProductionScheduleRequest request)
    {
        var userId = (string)HttpContext.Items["Sub"];
        if (userId == null) return TypedResults.Unauthorized();
        
        var result = await repository.CreateProductionSchedule(request, Guid.Parse(userId));
        return result.IsSuccess ? TypedResults.Ok(result.Value) : result.ToProblemDetails();
    }

    /// <summary>
    /// Retrieves a specific Production Schedule by its ID.
    /// </summary>
    /// <param name="scheduleId">The ID of the Production Schedule.</param>
    /// <returns>Returns the Production Schedule.</returns>
    [HttpGet("{scheduleId}")]
    [Authorize]
    [ProducesResponseType(StatusCodes.Status200OK, Type = typeof(ProductionScheduleDto))]
    [ProducesResponseType(StatusCodes.Status404NotFound)]
    public async Task<IResult> GetProductionSchedule(Guid scheduleId)
    {
        var result = await repository.GetProductionSchedule(scheduleId);
        return result.IsSuccess ? TypedResults.Ok(result.Value) : result.ToProblemDetails();
    }

    /// <summary>
    /// Retrieves a paginated list of Production Schedules.
    /// </summary>
    /// <param name="page">The current page number.</param>
    /// <param name="pageSize">The number of items per page.</param>
    /// <param name="searchQuery">Search query for filtering results.</param>
    /// <returns>Returns a paginated list of Production Schedules.</returns>
    [HttpGet]
    [Authorize]
    [ProducesResponseType(StatusCodes.Status200OK, Type = typeof(Paginateable<IEnumerable<ProductionScheduleDto>>))]
    public async Task<IResult> GetProductionSchedules([FromQuery] int page = 1, [FromQuery] int pageSize = 10, [FromQuery] string searchQuery = null)
    {
        var result = await repository.GetProductionSchedules(page, pageSize, searchQuery);
        return result.IsSuccess ? TypedResults.Ok(result.Value) : result.ToProblemDetails();
    }
    
    /// <summary>
    /// Retrieves the details of a specific product in a Production Schedule.
    /// </summary>
    /// <param name="productionScheduleId">The ID of the Production Schedule.</param>
    /// <param name="productId">The ID of the Product.</param>
    /// <returns>Returns the details of the product in the Production Schedule.</returns>
    [HttpGet("{productionScheduleId}/product/{productId}")]
    [Authorize]
    [ProducesResponseType(StatusCodes.Status200OK, Type = typeof(ProductionScheduleProductDto))]
    [ProducesResponseType(StatusCodes.Status404NotFound)]
    public async Task<IResult> GetProductDetailsInProductionSchedule(Guid productionScheduleId, Guid productId)
    {
        var result = await repository.GetProductDetailsInProductionSchedule(productionScheduleId, productId);
        return result.IsSuccess ? TypedResults.Ok(result.Value) : result.ToProblemDetails();
    }

    /// <summary>
    /// Updates a specific Production Schedule.
    /// </summary>
    /// <param name="request">The UpdateProductionScheduleRequest object containing updated data.</param>
    /// <param name="scheduleId">The ID of the Production Schedule to be updated.</param>
    /// <returns>Returns a success or failure result.</returns>
    [HttpPut("{scheduleId}")]
    [Authorize]
    [ProducesResponseType(StatusCodes.Status204NoContent)]
    [ProducesResponseType(StatusCodes.Status400BadRequest)]
    [ProducesResponseType(StatusCodes.Status404NotFound)]
    public async Task<IResult> UpdateProductionSchedule([FromBody] UpdateProductionScheduleRequest request, Guid scheduleId)
    {
        var userId = (string)HttpContext.Items["Sub"];
        if (userId == null) return TypedResults.Unauthorized();
        
        var result = await repository.UpdateProductionSchedule(request, scheduleId, Guid.Parse(userId));
        return result.IsSuccess ? TypedResults.NoContent() : result.ToProblemDetails();
    }

    /// <summary>
    /// Deletes a specific Production Schedule.
    /// </summary>
    /// <param name="scheduleId">The ID of the Production Schedule to be deleted.</param>
    /// <returns>Returns a success or failure result.</returns>
    [HttpDelete("{scheduleId}")]
    //[Authorize]
    [ProducesResponseType(StatusCodes.Status204NoContent)]
    [ProducesResponseType(StatusCodes.Status404NotFound)]
    public async Task<IResult> DeleteProductionSchedule(Guid scheduleId)
    {
        var userId = (string)HttpContext.Items["Sub"];
        if (userId == null) return TypedResults.Unauthorized();
        
        var result = await repository.DeleteProductionSchedule(scheduleId, Guid.Parse(userId));
        return result.IsSuccess ? TypedResults.NoContent() : result.ToProblemDetails();
    }

    /// <summary>
    /// Gets a list of all Production Status.
    /// </summary>
    /// <remarks>
    /// This endpoint returns a list of all available production status along with their integer values.
    /// </remarks>
    /// <returns>A list of Naming Types with their corresponding value and name.</returns>
    /// <response code="200">Returns the list of production status</response>
    [HttpGet("production-status")]
    [ProducesResponseType(StatusCodes.Status200OK, Type = typeof(List<TypeResponse>))]
    public IResult GetQuestionValidationTypes()
    {
        var types = Enum.GetValues(typeof(ProductionStatus))
            .Cast<ProductionStatus>()
            .Select(qt => new TypeResponse
            {
                Value = (int)qt,
                Name = qt.ToString()
            })
            .ToList();

        return TypedResults.Ok(types);
    }
    
    /// <summary>
    /// Retrieves the details of a specific Production Schedule, including procurement information.
    /// </summary>
    /// <param name="scheduleId">The ID of the Production Schedule.</param>
    /// <returns>Returns the details of the Production Schedule, including procurement information.</returns>
    [HttpGet("{scheduleId}/details")]
    [Authorize]
    [ProducesResponseType(StatusCodes.Status200OK, Type = typeof(List<ProductionScheduleProcurementDto>))]
    [ProducesResponseType(StatusCodes.Status404NotFound)]
    public async Task<IResult> GetProductionScheduleDetails(Guid scheduleId)
    {
        var userId = (string)HttpContext.Items["Sub"];
        if (userId == null) return TypedResults.Unauthorized();

        var result = await repository.GetProductionScheduleDetail(scheduleId, Guid.Parse(userId));
        return result.IsSuccess ? TypedResults.Ok(result.Value) : result.ToProblemDetails();
    }
    
    [HttpGet("material-stock/{productionScheduleId}/{productId}")]
    [Authorize]
    [ProducesResponseType(StatusCodes.Status200OK, Type = typeof(List<ProductionScheduleProcurementDto>))]
    [ProducesResponseType(StatusCodes.Status404NotFound)]
    public async Task<IResult> GetRequiredMaterialStock(Guid productionScheduleId, Guid productId, [FromQuery] MaterialRequisitionStatus? status = null)
    {
        var userId = (string)HttpContext.Items["Sub"];
        if (userId == null) return TypedResults.Unauthorized();

        var result = await repository.CheckMaterialStockLevelsForProductionSchedule(productionScheduleId, productId, status,Guid.Parse(userId));
        return result.IsSuccess ? TypedResults.Ok(result.Value) : result.ToProblemDetails();
    }
    
    [HttpGet("package-material-stock/{productionScheduleId}/{productId}")]
    [Authorize]
    [ProducesResponseType(StatusCodes.Status200OK, Type = typeof(List<ProductionScheduleProcurementPackageDto>))]
    [ProducesResponseType(StatusCodes.Status404NotFound)]
    public async Task<IResult> GetRequiredPackageMaterialStock(Guid productionScheduleId, Guid productId, [FromQuery] MaterialRequisitionStatus? status = null)
    {
        var userId = (string)HttpContext.Items["Sub"];
        if (userId == null) return TypedResults.Unauthorized();

        var result = await repository.CheckPackageMaterialStockLevelsForProductionSchedule(productionScheduleId, productId, status,Guid.Parse(userId));
        return result.IsSuccess ? TypedResults.Ok(result.Value) : result.ToProblemDetails();
    }
    
        /// <summary>
    /// Retrieves materials with insufficient stock for a given production schedule and product.
    /// </summary>
    /// <param name="productionScheduleId">The ID of the Production Schedule.</param>
    /// <param name="productId">The ID of the Product.</param>
    /// <returns>Returns a list of materials with insufficient stock.</returns>
    [HttpGet("{productionScheduleId}/materials-with-insufficient-stock/{productId}")]
    [Authorize]
    [ProducesResponseType(StatusCodes.Status200OK, Type = typeof(List<ProductionScheduleProcurementDto>))]
    [ProducesResponseType(StatusCodes.Status404NotFound)]
    public async Task<IResult> GetMaterialsWithInsufficientStock(Guid productionScheduleId, Guid productId)
    {
        var userId = (string)HttpContext.Items["Sub"];
        if (userId == null) return TypedResults.Unauthorized();

        var result = await repository.GetMaterialsWithInsufficientStock(productionScheduleId, productId, Guid.Parse(userId));
        return result.IsSuccess ? TypedResults.Ok(result.Value) : result.ToProblemDetails();
    }

    /// <summary>
    /// Retrieves packaging materials with insufficient stock for a given production schedule and product.
    /// </summary>
    /// <param name="productionScheduleId">The ID of the Production Schedule.</param>
    /// <param name="productId">The ID of the Product.</param>
    /// <returns>Returns a list of packaging materials with insufficient stock.</returns>
    [HttpGet("{productionScheduleId}/package-materials-with-insufficient-stock/{productId}")]
    [Authorize]
    [ProducesResponseType(StatusCodes.Status200OK, Type = typeof(List<ProductionScheduleProcurementPackageDto>))]
    [ProducesResponseType(StatusCodes.Status404NotFound)]
    public async Task<IResult> GetPackageMaterialsWithInsufficientStock(Guid productionScheduleId, Guid productId)
    {
        var userId = (string)HttpContext.Items["Sub"];
        if (userId == null) return TypedResults.Unauthorized();

        var result = await repository.GetPackageMaterialsWithInsufficientStock(productionScheduleId, productId, Guid.Parse(userId));
        return result.IsSuccess ? TypedResults.Ok(result.Value) : result.ToProblemDetails();
    }

    
    #endregion
    
     #region Production Activities

    /// <summary>
    /// Starts a Production Activity for a given Production Schedule and Product.
    /// </summary>
    /// <param name="productionScheduleId">The Production Schedule ID.</param>
    /// <param name="productId">The Product ID.</param>
    /// <returns>Returns the ID of the started Production Activity.</returns>
    [HttpPost("activity/start/{productionScheduleId}/{productId}")]
    [Authorize]
    [ProducesResponseType(StatusCodes.Status201Created, Type = typeof(Guid))]
    [ProducesResponseType(StatusCodes.Status400BadRequest)]
    public async Task<IResult> StartProductionActivity(Guid productionScheduleId, Guid productId)
    {
        var userId = (string)HttpContext.Items["Sub"];
        if (userId == null) return TypedResults.Unauthorized();
        
        var result = await repository.StartProductionActivity(productionScheduleId, productId, Guid.Parse(userId));
        return result.IsSuccess ? TypedResults.Ok(result.Value) : result.ToProblemDetails();
    }

    /// <summary>
    /// Retrieves a paginated list of Production Activities with optional filters.
    /// </summary>
    /// <param name="filter">Filter parameters for retrieving production activities.</param>
    /// <returns>Returns a paginated list of Production Activities.</returns>
    [HttpGet("activity")]
    [Authorize]
    [ProducesResponseType(StatusCodes.Status200OK, Type = typeof(Paginateable<IEnumerable<ProductionActivityDto>>))]
    public async Task<IResult> GetProductionActivities([FromQuery] ProductionFilter filter)
    {
        var result = await repository.GetProductionActivities(filter);
        return result.IsSuccess ? TypedResults.Ok(result.Value) : result.ToProblemDetails();
    }

    /// <summary>
    /// Retrieves a specific Production Activity by its ID.
    /// </summary>
    /// <param name="productionActivityId">The ID of the Production Activity.</param>
    /// <returns>Returns the details of the Production Activity.</returns>
    [HttpGet("activity/{productionActivityId}")]
    [Authorize]
    [ProducesResponseType(StatusCodes.Status200OK, Type = typeof(ProductionActivityDto))]
    [ProducesResponseType(StatusCodes.Status404NotFound)]
    public async Task<IResult> GetProductionActivityById(Guid productionActivityId)
    {
        var result = await repository.GetProductionActivityById(productionActivityId);
        return result.IsSuccess ? TypedResults.Ok(result.Value) : result.ToProblemDetails();
    }

    /// <summary>
    /// Retrieves a specific Production Activity by production schedule id and product id.
    /// </summary>
    /// <param name="productionScheduleId">The Production Schedule ID.</param>
    /// <param name="productId">The Product ID.</param>
    /// <returns>Returns the details of the Production Activity.</returns>
    [HttpGet("activity/{productionScheduleId}/{productId}")]
    [Authorize]
    [ProducesResponseType(StatusCodes.Status200OK, Type = typeof(ProductionActivityDto))]
    [ProducesResponseType(StatusCodes.Status404NotFound)]
    public async Task<IResult> GetProductionActivityByProductionScheduleAndProductId(Guid productionScheduleId, Guid productId)
    {
        var result = await repository.GetProductionActivityByProductionScheduleIdAndProductId(productionScheduleId, productId);
        return result.IsSuccess ? TypedResults.Ok(result.Value) : result.ToProblemDetails();
    }

    /// <summary>
    /// Groups Production Activities by their status.
    /// </summary>
    /// <returns>Returns a dictionary grouping Production Activities by their status.</returns>
    [HttpGet("activity/status-grouped")]
    [Authorize]
    [ProducesResponseType(StatusCodes.Status200OK, Type = typeof(Dictionary<string, List<ProductionActivityDto>>))]
    public async Task<IResult> GetProductionActivityGroupedByStatus()
    {
        var result = await repository.GetProductionActivityGroupedByStatus();
        return result.IsSuccess ? TypedResults.Ok(result.Value) : result.ToProblemDetails();
    }
    
    /// <summary>
    /// Groups Production Activities by their current step.
    /// </summary>
    /// <returns>Returns a dictionary grouping Production Activities by their status.</returns>
    [HttpGet("activity/operation-grouped")]
    [Authorize]
    [ProducesResponseType(StatusCodes.Status200OK, Type = typeof(List<ProductionActivityGroupResultDto>))]
    public async Task<IResult> GetProductionActivityGroupedByOperation()
    {
        var result = await repository.GetProductionActivityGroupedByOperation();
        return result.IsSuccess ? TypedResults.Ok(result.Value) : result.ToProblemDetails();
    }

    #endregion

    #region Production Activity Steps

    /// <summary>
    /// Updates the status of a specific Production Activity Step.
    /// </summary>
    /// <param name="productionStepId">The ID of the Production Step.</param>
    /// <param name="status">The new status to set.</param>
    /// <returns>Returns a success or failure result.</returns>
    [HttpPut("activity-step/{productionStepId}/status")]
    [Authorize]
    [ProducesResponseType(StatusCodes.Status204NoContent)]
    [ProducesResponseType(StatusCodes.Status400BadRequest)]
    [ProducesResponseType(StatusCodes.Status404NotFound)]
    public async Task<IResult> UpdateStatusOfProductionActivityStep(Guid productionStepId,[FromQuery]ProductionStatus status)
    {
        var userId = (string)HttpContext.Items["Sub"];
        if (userId == null) return TypedResults.Unauthorized();
        
        var result = await repository.UpdateStatusOfProductionActivityStep(productionStepId, status, Guid.Parse(userId));
        return result.IsSuccess ? TypedResults.NoContent() : result.ToProblemDetails();
    }

    /// <summary>
    /// Retrieves a paginated list of Production Activity Steps with optional filters.
    /// </summary>
    /// <param name="filter">Filter parameters for retrieving production activity steps.</param>
    /// <returns>Returns a paginated list of Production Activity Steps.</returns>
    [HttpGet("activity-step")]
    [Authorize]
    [ProducesResponseType(StatusCodes.Status200OK, Type = typeof(Paginateable<IEnumerable<ProductionActivityStepDto>>))]
    public async Task<IResult> GetProductionActivitySteps([FromQuery] ProductionFilter filter)
    {
        var result = await repository.GetProductionActivitySteps(filter);
        return result.IsSuccess ? TypedResults.Ok(result.Value) : result.ToProblemDetails();
    }

    /// <summary>
    /// Retrieves a specific Production Activity Step by its ID.
    /// </summary>
    /// <param name="productionActivityStepId">The ID of the Production Activity Step.</param>
    /// <returns>Returns the details of the Production Activity Step.</returns>
    [HttpGet("activity-step/{productionActivityStepId}")]
    [Authorize]
    [ProducesResponseType(StatusCodes.Status200OK, Type = typeof(ProductionActivityStepDto))]
    [ProducesResponseType(StatusCodes.Status404NotFound)]
    public async Task<IResult> GetProductionActivityStepById(Guid productionActivityStepId)
    {
        var result = await repository.GetProductionActivityStepById(productionActivityStepId);
        return result.IsSuccess ? TypedResults.Ok(result.Value) : result.ToProblemDetails();
    }

    /// <summary>
    /// Groups Production Activity Steps by their status.
    /// </summary>
    /// <returns>Returns a dictionary grouping Production Activity Steps by their status.</returns>
    [HttpGet("activity-step/status-grouped")]
    [Authorize]
    [ProducesResponseType(StatusCodes.Status200OK, Type = typeof(Dictionary<string, List<ProductionActivityStepDto>>))]
    public async Task<IResult> GetProductionActivityStepsGroupedByStatus()
    {
        var result = await repository.GetProductionActivityStepsGroupedByStatus();
        return result.IsSuccess ? TypedResults.Ok(result.Value) : result.ToProblemDetails();
    }
    
    /// <summary>
    /// Groups Production Activity Steps by their operation.
    /// </summary>
    /// <returns>Returns a dictionary grouping Production Activity Steps by their status.</returns>
    [HttpGet("activity-step/operation-grouped")]
    [Authorize]
    [ProducesResponseType(StatusCodes.Status200OK, Type = typeof(Dictionary<string, List<ProductionActivityStepDto>>))]
    public async Task<IResult> GetProductionActivityStepsGroupedByOperation()
    {
        var result = await repository.GetProductionActivityStepsGroupedByOperation();
        return result.IsSuccess ? TypedResults.Ok(result.Value) : result.ToProblemDetails();
    }

    #endregion

    #region Manufacturing Record

    /// <summary>
    /// Creates a new batch manufacturing record.
    /// </summary>
    [HttpPost("manufacturing")]
    [Authorize]
    [ProducesResponseType(StatusCodes.Status201Created, Type = typeof(Guid))]
    [ProducesResponseType(StatusCodes.Status400BadRequest)]
    public async Task<IResult> CreateBatchManufacturingRecord([FromBody] CreateBatchManufacturingRecord request)
    {
        var result = await repository.CreateBatchManufacturingRecord(request);
        return result.IsSuccess ? TypedResults.Ok(result.Value) : result.ToProblemDetails();
    }
       
    [HttpGet("manufacturing/{productionId}/{productionScheduleId}")]
    [Authorize]
    [ProducesResponseType(StatusCodes.Status200OK, Type = typeof(BatchManufacturingRecordDto))]
    [ProducesResponseType(StatusCodes.Status404NotFound)]
    public async Task<IResult> GetBatchManufacturingRecordByProductionAndScheduleId(Guid productionId, Guid productionScheduleId)
    {
        var result = await repository.GetBatchManufacturingRecordByProductionAndScheduleId(productionId, productionScheduleId);
        return result.IsSuccess ? TypedResults.Ok(result.Value) : result.ToProblemDetails();
    }
    
    [HttpPost("finished-goods-transfer-note")]
    [Authorize]
    [ProducesResponseType(StatusCodes.Status201Created, Type = typeof(Guid))]
    [ProducesResponseType(StatusCodes.Status400BadRequest)]
    public async Task<IResult> CreateFinishedGoodsTransferNote([FromBody] CreateFinishedGoodsTransferNoteRequest request)
    {
        var userId = (string)HttpContext.Items["Sub"];
        if (userId == null) return TypedResults.Unauthorized();
        
        var result = await repository.CreateFinishedGoodsTransferNote(request, Guid.Parse(userId));
        return result.IsSuccess ? TypedResults.NoContent() : result.ToProblemDetails();
    }
    
    /// <summary>
<<<<<<< HEAD
    /// Retrieves a paginated list of finished good transfer notes
    /// </summary>
    [HttpGet("finished-goods-transfer-note")]
    [ProducesResponseType(StatusCodes.Status200OK, Type = typeof(Paginateable<IEnumerable<FinishedGoodsTransferNoteDto>>))]
    public async Task<IResult> GetFinishedGoodsTransferNotes(int page = 1, int pageSize = 10, string searchQuery = null)
=======
    /// Retrieves the finished goods transfer notes in the system
    /// </summary>
    [HttpGet("finished-goods-transfer-note")]
    [ProducesResponseType(StatusCodes.Status200OK, Type = typeof(Paginateable<IEnumerable<FinishedGoodsTransferNoteDto>>))]
    [ProducesResponseType(StatusCodes.Status404NotFound)]
    public async Task<IResult> GetFinishedGoodsTransferNotes([FromQuery] int page = 1, [FromQuery] int pageSize = 10, [FromQuery] string searchQuery = null)
>>>>>>> 84aff4f3
    {
        var result = await repository.GetFinishedGoodsTransferNote(page, pageSize, searchQuery);
        return result.IsSuccess ? TypedResults.Ok(result.Value) : result.ToProblemDetails();
    }
    
    /// <summary>
    /// Retrieves the details of a finished good transfer note
    /// </summary>
    [HttpGet("finished-goods-transfer-note/{id:guid}")]
    [ProducesResponseType(StatusCodes.Status200OK, Type = typeof(FinishedGoodsTransferNoteDto))]
    [ProducesResponseType(StatusCodes.Status404NotFound)]
    public async Task<IResult> GetFinishedGoodsTransferNote([FromRoute] Guid id)
    {
        var result = await repository.GetFinishedGoodsTransferNote(id);
        return result.IsSuccess ? TypedResults.Ok(result.Value) : result.ToProblemDetails();
    }

    [HttpPut("finished-goods-transfer-note/{id:guid}/approve")]
    public async Task<IResult> ApproveTransferNote([FromRoute] Guid id, [FromBody] ApproveTransferNoteRequest quantityReceived)
    {
        var result = await repository.ApproveTransferNote(id, quantityReceived);
        return result.IsSuccess ? TypedResults.NoContent() : result.ToProblemDetails();
    }

    /// <summary>
    /// Updates the details of a transfer note.
    /// </summary>
    [HttpPut("{id:guid}")]
    [Authorize]
    [ProducesResponseType(StatusCodes.Status204NoContent)]
    [ProducesResponseType(StatusCodes.Status404NotFound)]
    public async Task<IResult> UpdateFinishedGoodsTransferNote([FromRoute] Guid id, [FromBody] CreateFinishedGoodsTransferNoteRequest request)
    {
        var result = await repository.UpdateTransferNote(id,request);
        return result.IsSuccess ? TypedResults.NoContent() : result.ToProblemDetails();
    }

    /// <summary>
    /// Retrieves a paginated list of batch manufacturing records.
    /// </summary>
    [HttpGet("manufacturing")]
    [Authorize]
    [ProducesResponseType(StatusCodes.Status200OK, Type = typeof(Paginateable<IEnumerable<BatchManufacturingRecordDto>>))]
    public async Task<IResult> GetBatchManufacturingRecords([FromQuery] int page = 1, [FromQuery] int pageSize = 10, [FromQuery] string searchQuery = null)
    {
        var result = await repository.GetBatchManufacturingRecords(page, pageSize, searchQuery);
        return result.IsSuccess ? TypedResults.Ok(result.Value) : result.ToProblemDetails();
    }

    /// <summary>
    /// Retrieves a specific batch manufacturing record by its ID.
    /// </summary>
    [HttpGet("manufacturing/{id}")]
    [Authorize]
    [ProducesResponseType(StatusCodes.Status200OK, Type = typeof(BatchManufacturingRecordDto))]
    [ProducesResponseType(StatusCodes.Status404NotFound)]
    public async Task<IResult> GetBatchManufacturingRecord(Guid id)
    {
        var result = await repository.GetBatchManufacturingRecord(id);
        return result.IsSuccess ? TypedResults.Ok(result.Value) : result.ToProblemDetails();
    }

    /// <summary>
    /// Updates a specific batch manufacturing record by its ID.
    /// </summary>
    [HttpPut("manufacturing/{id}")]
    [Authorize]
    [ProducesResponseType(StatusCodes.Status204NoContent)]
    [ProducesResponseType(StatusCodes.Status400BadRequest)]
    [ProducesResponseType(StatusCodes.Status404NotFound)]
    public async Task<IResult> UpdateBatchManufacturingRecord([FromBody] UpdateBatchManufacturingRecord request, Guid id)
    {
        var result = await repository.UpdateBatchManufacturingRecord(request, id);
        return result.IsSuccess ? TypedResults.NoContent() : result.ToProblemDetails();
    }
    
    /// <summary>
    /// Issues a specific batch manufacturing record by its ID.
    /// </summary>
    [HttpPut("manufacturing/issue/{id}")]
    [Authorize]
    [ProducesResponseType(StatusCodes.Status204NoContent)]
    [ProducesResponseType(StatusCodes.Status400BadRequest)]
    [ProducesResponseType(StatusCodes.Status404NotFound)]
    public async Task<IResult> IssueBatchManufacturingRecord(Guid id)
    {
        var userId = (string)HttpContext.Items["Sub"];
        if (userId == null) return TypedResults.Unauthorized();
        
        var result = await repository.IssueBatchManufacturingRecord(id, Guid.Parse(userId));
        return result.IsSuccess ? TypedResults.NoContent() : result.ToProblemDetails();
    }

    /// <summary>
    /// Creates a new batch packaging record.
    /// </summary>
    [HttpPost("packaging")]
    [Authorize]
    [ProducesResponseType(StatusCodes.Status201Created, Type = typeof(Guid))]
    [ProducesResponseType(StatusCodes.Status400BadRequest)]
    public async Task<IResult> CreateBatchPackagingRecord([FromBody] CreateBatchPackagingRecord request)
    {
        var result = await repository.CreateBatchPackagingRecord(request);
        return result.IsSuccess ? TypedResults.Ok(result.Value) : result.ToProblemDetails();
    }

    /// <summary>
    /// Retrieves a paginated list of batch packaging records.
    /// </summary>
    [HttpGet("packaging")]
    [Authorize]
    [ProducesResponseType(StatusCodes.Status200OK, Type = typeof(Paginateable<IEnumerable<BatchPackagingRecordDto>>))]
    public async Task<IResult> GetBatchPackagingRecords([FromQuery] int page = 1, [FromQuery] int pageSize = 10, [FromQuery] string searchQuery = null)
    {
        var result = await repository.GetBatchPackagingRecords(page, pageSize, searchQuery);
        return result.IsSuccess ? TypedResults.Ok(result.Value) : result.ToProblemDetails();
    }

    /// <summary>
    /// Retrieves a specific batch packaging record by its ID.
    /// </summary>
    [HttpGet("packaging/{id}")]
    [Authorize]
    [ProducesResponseType(StatusCodes.Status200OK, Type = typeof(BatchPackagingRecordDto))]
    [ProducesResponseType(StatusCodes.Status404NotFound)]
    public async Task<IResult> GetBatchPackagingRecord(Guid id)
    {
        var result = await repository.GetBatchPackagingRecord(id);
        return result.IsSuccess ? TypedResults.Ok(result.Value) : result.ToProblemDetails();
    }

    /// <summary>
    /// Updates a specific batch packaging record by its ID.
    /// </summary>
    [HttpPut("packaging/{id}")]
    [Authorize]
    [ProducesResponseType(StatusCodes.Status204NoContent)]
    [ProducesResponseType(StatusCodes.Status400BadRequest)]
    [ProducesResponseType(StatusCodes.Status404NotFound)]
    public async Task<IResult> UpdateBatchPackagingRecord([FromBody] UpdateBatchPackagingRecord request, Guid id)
    {
        var result = await repository.UpdateBatchPackagingRecord(request, id);
        return result.IsSuccess ? TypedResults.NoContent() : result.ToProblemDetails();
    }
    
    /// <summary>
    /// Issues a specific batch packing record by its ID.
    /// </summary>
    [HttpPut("packaging/issue/{id}")]
    [Authorize]
    [ProducesResponseType(StatusCodes.Status204NoContent)]
    [ProducesResponseType(StatusCodes.Status400BadRequest)]
    [ProducesResponseType(StatusCodes.Status404NotFound)]
    public async Task<IResult> IssueBatchPackagingRecord(Guid id)
    {
        var userId = (string)HttpContext.Items["Sub"];
        if (userId == null) return TypedResults.Unauthorized();
        
        var result = await repository.IssueBatchPackagingRecord(id, Guid.Parse(userId));
        return result.IsSuccess ? TypedResults.NoContent() : result.ToProblemDetails();
    }

    #endregion

    #region Stock Transfer

    /// <summary>
    /// Creates a new Stock Transfer.
    /// </summary>
    [HttpPost("stock-transfer")]
    [Authorize]
    [ProducesResponseType(StatusCodes.Status201Created, Type = typeof(Guid))]
    [ProducesResponseType(StatusCodes.Status400BadRequest)]
    public async Task<IResult> CreateStockTransfer([FromBody] CreateStockTransferRequest request)
    {
        var userId = (string)HttpContext.Items["Sub"];
        if (userId == null) return TypedResults.Unauthorized();
        
        var result = await repository.CreateStockTransfer(request, Guid.Parse(userId));
        return result.IsSuccess ? TypedResults.Ok(result.Value) : result.ToProblemDetails();
    }

    /// <summary>
    /// Retrieves a list of Stock Transfers with optional filters.
    /// </summary>
    [HttpGet("stock-transfer")]
    [Authorize]
    [ProducesResponseType(StatusCodes.Status200OK, Type = typeof(IEnumerable<StockTransferDto>))]
    public async Task<IResult> GetStockTransfers([FromQuery] Guid? fromDepartmentId = null, [FromQuery] Guid? toDepartmentId = null, [FromQuery] Guid? materialId = null)
    {
        var result = await repository.GetStockTransfers(fromDepartmentId, toDepartmentId, materialId);
        return result.IsSuccess ? TypedResults.Ok(result.Value) : result.ToProblemDetails();
    }
    
    /// <summary>
    /// Retrieves a list of Stock Transfers with optional filters.
    /// </summary>
    [HttpGet("stock-transfer/in-bound")]
    [Authorize]
    [ProducesResponseType(StatusCodes.Status200OK, Type = typeof(Paginateable<IEnumerable<DepartmentStockTransferDto>>))]
    public async Task<IResult> GetInBoundStockTransfers([FromQuery] int page = 1, [FromQuery] int pageSize = 10, 
        [FromQuery] string searchQuery = null, 
        [FromQuery] StockTransferStatus? status = null, 
        [FromQuery] Guid? toDepartmentId = null)
    {
        var userId = (string)HttpContext.Items["Sub"];
        if (userId == null) return TypedResults.Unauthorized();
        
        var result = await repository.GetInBoundStockTransferSourceForUserDepartment(Guid.Parse(userId), page, pageSize, searchQuery, status, toDepartmentId);
        return result.IsSuccess ? TypedResults.Ok(result.Value) : result.ToProblemDetails();
    }
    
    /// <summary>
    /// Retrieves a list of Stock Transfers with optional filters.
    /// </summary>
    [HttpGet("stock-transfer/out-bound")]
    [Authorize]
    [ProducesResponseType(StatusCodes.Status200OK, Type = typeof(Paginateable<IEnumerable<DepartmentStockTransferDto>>))]
    public async Task<IResult> GetOutBoundStockTransfers([FromQuery] int page = 1, [FromQuery] int pageSize = 10, 
        [FromQuery] string searchQuery = null, 
        [FromQuery] StockTransferStatus? status = null, 
        [FromQuery] Guid? fromDepartmentId = null)
    {
        var userId = (string)HttpContext.Items["Sub"];
        if (userId == null) return TypedResults.Unauthorized();
        
        var result = await repository.GetOutBoundStockTransferSourceForUserDepartment(Guid.Parse(userId), page, pageSize, searchQuery, status, fromDepartmentId);
        return result.IsSuccess ? TypedResults.Ok(result.Value) : result.ToProblemDetails();
    }
    
    /// <summary>
    /// Get a Stock Transfer by ID.
    /// </summary>
    [HttpGet("stock-transfer/{stockTransferId}")]
    [Authorize]
    [ProducesResponseType(StatusCodes.Status200OK, Type = typeof(DepartmentStockTransferDto))]
    [ProducesResponseType(StatusCodes.Status400BadRequest)]
    public async Task<IResult> GetStockTransfer(Guid stockTransferId)
    {
        var userId = (string)HttpContext.Items["Sub"];
        if (userId == null) return TypedResults.Unauthorized();
        
        var result = await repository.GetStockTransferSource(stockTransferId);
        return result.IsSuccess ? TypedResults.Ok(result.Value) : result.ToProblemDetails();
    }
    
    /// <summary>
    /// Approves a Stock Transfer.
    /// </summary>
    [HttpPut("stock-transfer/approve/{stockTransferId}")]
    [Authorize]
    [ProducesResponseType(StatusCodes.Status204NoContent)]
    [ProducesResponseType(StatusCodes.Status400BadRequest)]
    public async Task<IResult> ApproveStockTransfer(Guid stockTransferId)
    {
        var userId = (string)HttpContext.Items["Sub"];
        if (userId == null) return TypedResults.Unauthorized();
        
        var result = await repository.ApproveStockTransfer(stockTransferId, Guid.Parse(userId));
        return result.IsSuccess ? TypedResults.NoContent() : result.ToProblemDetails();
    }
    
    /// <summary>
        /// Rejects a Stock Transfer.
    /// </summary>
    [HttpPut("stock-transfer/reject/{stockTransferId}")]
    [Authorize]
    [ProducesResponseType(StatusCodes.Status204NoContent)]
    [ProducesResponseType(StatusCodes.Status400BadRequest)]
    public async Task<IResult> RejectStockTransfer(Guid stockTransferId)
    {
        var userId = (string)HttpContext.Items["Sub"];
        if (userId == null) return TypedResults.Unauthorized();
        
        var result = await repository.RejectStockTransfer(stockTransferId, Guid.Parse(userId));
        return result.IsSuccess ? TypedResults.NoContent() : result.ToProblemDetails();
    }
    
    /// <summary>
    /// Gets a list of material batches to fulfill a Stock Transfer.
    /// </summary>
    [HttpGet("stock-transfer/batch/{stockTransferId}")]
    [Authorize]
    [ProducesResponseType(StatusCodes.Status200OK, Type = typeof(List<BatchToSupply>))]
    [ProducesResponseType(StatusCodes.Status400BadRequest)]
    public async Task<IResult> BatchesForStockTransfer(Guid stockTransferId)
    {
        var result = await repository.BatchesToSupplyForStockTransfer(stockTransferId);
        return result.IsSuccess ? TypedResults.Ok(result.Value) : result.ToProblemDetails();
    }

    /// <summary>
    /// Issues a Stock Transfer with batch selection.
    /// </summary>
    [HttpPut("stock-transfer/issue/{stockTransferId}")]
    [Authorize]
    [ProducesResponseType(StatusCodes.Status204NoContent)]
    [ProducesResponseType(StatusCodes.Status400BadRequest)]
    public async Task<IResult> IssueStockTransfer(Guid stockTransferId, [FromBody] List<BatchTransferRequest> batches)
    {
        var userId = (string)HttpContext.Items["Sub"];
        if (userId == null) return TypedResults.Unauthorized();
        
        var result = await repository.IssueStockTransfer(stockTransferId, batches,Guid.Parse(userId));
        return result.IsSuccess ? TypedResults.NoContent() : result.ToProblemDetails();
    }

    #endregion
    
     #region Final Packing

    /// <summary>
    /// Creates a new Final Packing entry.
    /// </summary>
    /// <param name="request">The CreateFinalPacking object.</param>
    /// <returns>Returns the ID of the created Final Packing entry.</returns>
    [HttpPost("final-packing")]
    [Authorize]
    [ProducesResponseType(StatusCodes.Status201Created, Type = typeof(Guid))]
    [ProducesResponseType(StatusCodes.Status400BadRequest)]
    public async Task<IResult> CreateFinalPacking([FromBody] CreateFinalPacking request)
    {
        var result = await repository.CreateFinalPacking(request);
        return result.IsSuccess ? TypedResults.Ok(result.Value) : result.ToProblemDetails();
    }

    /// <summary>
    /// Retrieves a specific Final Packing by its ID.
    /// </summary>
    /// <param name="finalPackingId">The ID of the Final Packing.</param>
    /// <returns>Returns the Final Packing details.</returns>
    [HttpGet("final-packing/{finalPackingId}")]
    [Authorize]
    [ProducesResponseType(StatusCodes.Status200OK, Type = typeof(FinalPackingDto))]
    [ProducesResponseType(StatusCodes.Status404NotFound)]
    public async Task<IResult> GetFinalPacking(Guid finalPackingId)
    {
        var result = await repository.GetFinalPacking(finalPackingId);
        return result.IsSuccess ? TypedResults.Ok(result.Value) : result.ToProblemDetails();
    }

    /// <summary>
    /// Retrieves a Final Packing using Production Schedule ID and Product ID.
    /// </summary>
    /// <param name="productionScheduleId">The Production Schedule ID.</param>
    /// <param name="productId">The Product ID.</param>
    /// <returns>Returns the Final Packing details.</returns>
    [HttpGet("final-packing/{productionScheduleId}/{productId}")]
    [Authorize]
    [ProducesResponseType(StatusCodes.Status200OK, Type = typeof(FinalPackingDto))]
    [ProducesResponseType(StatusCodes.Status404NotFound)]
    public async Task<IResult> GetFinalPackingByScheduleAndProduct(Guid productionScheduleId, Guid productId)
    {
        var result = await repository.GetFinalPackingByScheduleAndProduct(productionScheduleId, productId);
        return result.IsSuccess ? TypedResults.Ok(result.Value) : result.ToProblemDetails();
    }

    /// <summary>
    /// Retrieves a paginated list of Final Packing entries.
    /// </summary>
    /// <param name="page">The current page number.</param>
    /// <param name="pageSize">The number of items per page.</param>
    /// <param name="searchQuery">Search query for filtering results.</param>
    /// <returns>Returns a paginated list of Final Packing entries.</returns>
    [HttpGet("final-packing")]
    [Authorize]
    [ProducesResponseType(StatusCodes.Status200OK, Type = typeof(Paginateable<IEnumerable<FinalPackingDto>>))]
    public async Task<IResult> GetFinalPackings([FromQuery] int page = 1, [FromQuery] int pageSize = 10, [FromQuery] string searchQuery = null)
    {
        var result = await repository.GetFinalPackings(page, pageSize, searchQuery);
        return result.IsSuccess ? TypedResults.Ok(result.Value) : result.ToProblemDetails();
    }

    /// <summary>
    /// Updates an existing Final Packing entry.
    /// </summary>
    /// <param name="request">The CreateFinalPacking object containing updated data.</param>
    /// <param name="finalPackingId">The ID of the Final Packing to be updated.</param>
    /// <returns>Returns a success or failure result.</returns>
    [HttpPut("final-packing/{finalPackingId}")]
    [Authorize]
    [ProducesResponseType(StatusCodes.Status204NoContent)]
    [ProducesResponseType(StatusCodes.Status400BadRequest)]
    [ProducesResponseType(StatusCodes.Status404NotFound)]
    public async Task<IResult> UpdateFinalPacking([FromBody] CreateFinalPacking request, Guid finalPackingId)
    {
        var result = await repository.UpdateFinalPacking(request, finalPackingId);
        return result.IsSuccess ? TypedResults.NoContent() : result.ToProblemDetails();
    }

    /// <summary>
    /// Deletes a specific Final Packing entry.
    /// </summary>
    /// <param name="finalPackingId">The ID of the Final Packing to be deleted.</param>
    /// <returns>Returns a success or failure result.</returns>
    [HttpDelete("final-packing/{finalPackingId}")]
    [Authorize]
    [ProducesResponseType(StatusCodes.Status204NoContent)]
    [ProducesResponseType(StatusCodes.Status404NotFound)]
    public async Task<IResult> DeleteFinalPacking(Guid finalPackingId)
    {
        var userId = (string)HttpContext.Items["Sub"];
        if (userId == null) return TypedResults.Unauthorized();

        var result = await repository.DeleteFinalPacking(finalPackingId, Guid.Parse(userId));
        return result.IsSuccess ? TypedResults.NoContent() : result.ToProblemDetails();
    }
    
    /// <summary>
    /// Retrieves a Stock Requisition for Packaging based on Production Schedule and Product ID.
    /// </summary>
    /// <param name="productionScheduleId">The Production Schedule ID.</param>
    /// <param name="productId">The Product ID.</param>
    /// <returns>Returns the Stock Requisition for Packaging.</returns>
    [HttpGet("stock-requisition/package/{productionScheduleId}/{productId}")]
    [Authorize]
    [ProducesResponseType(StatusCodes.Status200OK, Type = typeof(RequisitionDto))]
    [ProducesResponseType(StatusCodes.Status404NotFound)]
    public async Task<IResult> GetStockRequisitionForPackaging(Guid productionScheduleId, Guid productId)
    {
        var result = await repository.GetStockRequisitionForPackaging(productionScheduleId, productId);
        return result.IsSuccess ? TypedResults.Ok(result.Value) : result.ToProblemDetails();
    }

    #endregion

    #region Material Return Note

    /// <summary>
    /// Returns unused materials before production begins.
    /// </summary>
    /// <param name="productionScheduleId">The ID of the Production Schedule.</param>
    /// <param name="productId">The ID of the Product.</param>
    /// <param name="reason">The reason for cancelling the production</param>
    /// <returns>Returns a success result if materials were returned successfully.</returns>
    [HttpPost("return-before-production")]
    [Authorize]
    [ProducesResponseType(StatusCodes.Status204NoContent)]
    [ProducesResponseType(StatusCodes.Status400BadRequest)]
    public async Task<IResult> ReturnBeforeProduction([FromQuery] Guid productionScheduleId, [FromQuery] Guid productId, [FromQuery] string reason)
    {
        var result = await repository.ReturnStockBeforeProductionBegins(productionScheduleId, productId, reason);
        return result.IsSuccess ? TypedResults.NoContent() : result.ToProblemDetails();
    }

    /// <summary>
    /// Returns leftover materials after production ends.
    /// </summary>
    /// <param name="productionScheduleId">The ID of the Production Schedule.</param>
    /// <param name="productId">The ID of the Product.</param>
    /// <param name="returns">The list of partially used materials to return.</param>
    /// <returns>Returns a success result if leftovers were recorded successfully.</returns>
    [HttpPost("return-after-production")]
    [Authorize]
    [ProducesResponseType(StatusCodes.Status204NoContent)]
    [ProducesResponseType(StatusCodes.Status400BadRequest)]
    public async Task<IResult> ReturnAfterProduction([FromQuery] Guid productionScheduleId, [FromQuery] Guid productId, [FromBody] List<PartialMaterialToReturn> returns)
    {
        var result = await repository.ReturnLeftOverStockAfterProductionEnds(productionScheduleId, productId, returns);
        return result.IsSuccess ? TypedResults.NoContent() : result.ToProblemDetails();
    }

    /// <summary>
    /// Retrieves a paginated list of Material Return Notes.
    /// </summary>
    /// <param name="page">The current page number.</param>
    /// <param name="pageSize">The number of items per page.</param>
    /// <param name="searchQuery">Search query for filtering results.</param>
    /// <returns>Returns a paginated list of Material Return Notes.</returns>
    [HttpGet("material-return-note")]
    [Authorize]
    [ProducesResponseType(StatusCodes.Status200OK, Type = typeof(Paginateable<IEnumerable<MaterialReturnNoteDto>>))]
    public async Task<IResult> GetMaterialReturnNotes([FromQuery] int page = 1, [FromQuery] int pageSize = 10, [FromQuery] string searchQuery = "")
    {
        var result = await repository.GetMaterialReturnNotes(page, pageSize, searchQuery);
        return result.IsSuccess ? TypedResults.Ok(result.Value) : result.ToProblemDetails();
    }

    /// <summary>
    /// Retrieves a specific Material Return Note by its ID.
    /// </summary>
    /// <param name="materialReturnNoteId">The ID of the Material Return Note.</param>
    /// <returns>Returns the Material Return Note.</returns>
    [HttpGet("material-return-note/{materialReturnNoteId}")]
    [Authorize]
    [ProducesResponseType(StatusCodes.Status200OK, Type = typeof(MaterialReturnNoteDto))]
    [ProducesResponseType(StatusCodes.Status404NotFound)]
    public async Task<IResult> GetMaterialReturnNoteById(Guid materialReturnNoteId)
    {
        var result = await repository.GetMaterialReturnNoteById(materialReturnNoteId);
        return result.IsSuccess ? TypedResults.Ok(result.Value) : result.ToProblemDetails();
    }
    
    /// <summary>
    /// Retrieves a specific Material Return Note by its ID.
    /// </summary>
    /// <param name="materialReturnNoteId">The ID of the Material Return Note.</param>
    /// <returns>Returns the Material Return Note.</returns>
    [HttpPut("material-return-note/complete/{materialReturnNoteId}")]
    [Authorize]
    [ProducesResponseType(StatusCodes.Status204NoContent)]
    [ProducesResponseType(StatusCodes.Status404NotFound)]
    public async Task<IResult> CompleteMaterialReturnNoteById(Guid materialReturnNoteId)
    {
        var result = await repository.CompleteMaterialReturn(materialReturnNoteId);
        return result.IsSuccess ? TypedResults.NoContent() : result.ToProblemDetails();
    }

    #endregion
    
    #region Production Extra Packing

    /// <summary>
    /// Creates new Extra Packing entries for a given Production Schedule and Product.
    /// </summary>
    /// <param name="productionScheduleId">The ID of the Production Schedule.</param>
    /// <param name="productId">The ID of the Product.</param>
    /// <param name="extraPackings">List of Extra Packing details to create.</param>
    /// <returns>Returns a success or failure result.</returns>
    [HttpPost("extra-packing/{productionScheduleId}/{productId}")]
    [Authorize]
    [ProducesResponseType(StatusCodes.Status204NoContent)]
    [ProducesResponseType(StatusCodes.Status400BadRequest)]
    public async Task<IResult> CreateExtraPacking(Guid productionScheduleId, Guid productId, [FromBody] List<CreateProductionExtraPacking> extraPackings)
    {
        var result = await repository.CreateExtraPacking(productionScheduleId, productId, extraPackings);
        return result.IsSuccess ? TypedResults.NoContent() : result.ToProblemDetails();
    }

    /// <summary>
    /// Retrieves a paginated list of Extra Packing entries.
    /// </summary>
    /// <param name="page">The current page number.</param>
    /// <param name="pageSize">The number of items per page.</param>
    /// <param name="searchQuery">Search query for filtering results.</param>
    /// <returns>Returns a paginated list of Extra Packing entries.</returns>
    [HttpGet("extra-packing")]
    [Authorize]
    [ProducesResponseType(StatusCodes.Status200OK, Type = typeof(Paginateable<IEnumerable<ProductionExtraPackingWithBatchesDto>>))]
    public async Task<IResult> GetProductionExtraPackings([FromQuery] int page = 1, [FromQuery] int pageSize = 10, [FromQuery] string searchQuery = "")
    {
        var result = await repository.GetProductionExtraPackings(page, pageSize, searchQuery);
        return result.IsSuccess ? TypedResults.Ok(result.Value) : result.ToProblemDetails();
    }

    /// <summary>
    /// Retrieves a specific Extra Packing entry by ID, including associated batches.
    /// </summary>
    /// <param name="productionExtraPackingId">The ID of the Extra Packing.</param>
    /// <returns>Returns the Extra Packing with batches.</returns>
    [HttpGet("extra-packing/{productionExtraPackingId}")]
    [Authorize]
    [ProducesResponseType(StatusCodes.Status200OK, Type = typeof(ProductionExtraPackingWithBatchesDto))]
    [ProducesResponseType(StatusCodes.Status404NotFound)]
    public async Task<IResult> GetProductionExtraPackingById(Guid productionExtraPackingId)
    {
        var result = await repository.GetProductionExtraPackingById(productionExtraPackingId);
        return result.IsSuccess ? TypedResults.Ok(result.Value) : result.ToProblemDetails();
    }

    /// <summary>
    /// Retrieves a specific Extra Packing entry by ID, including associated batches.
    /// </summary>
    /// <param name="productionScheduleId">The production schedule Id linked to the extra packing></param>
    /// <param name="productId">The product Id linked to the extra paccking</param>
    /// <returns>Returns the Extra Packing with batches.</returns>
    [HttpGet("extra-packing/by-product/{productionScheduleId}/{productId}")]
    [Authorize]
    [ProducesResponseType(StatusCodes.Status200OK, Type = typeof(List<ProductionExtraPackingWithBatchesDto>))]
    [ProducesResponseType(StatusCodes.Status404NotFound)]
    public async Task<IResult> GetProductionExtraPackingByProduct(Guid productionScheduleId, Guid productId)
    {
        var result = await repository.GetProductionExtraPackingByProduct(productionScheduleId, productId);
        return result.IsSuccess ? TypedResults.Ok(result.Value) : result.ToProblemDetails();
    }

    /// <summary>
    /// Retrieves batches that can be supplied for a specific Extra Packing Material.
    /// </summary>
    /// <param name="extraPackingMaterialId">The ID of the Extra Packing Material.</param>
    /// <returns>Returns a list of batches to supply.</returns>
    [HttpGet("extra-packing/batches-to-supply/{extraPackingMaterialId}")]
    [Authorize]
    [ProducesResponseType(StatusCodes.Status200OK, Type = typeof(List<BatchToSupply>))]
    [ProducesResponseType(StatusCodes.Status404NotFound)]
    public async Task<IResult> BatchesToSupplyForExtraPackingMaterial(Guid extraPackingMaterialId)
    {
        var result = await repository.BatchesToSupplyForExtraPackingMaterial(extraPackingMaterialId);
        return result.IsSuccess ? TypedResults.Ok(result.Value) : result.ToProblemDetails();
    }

    /// <summary>
    /// Approves an Extra Packing entry with the specified batch transfers.
    /// </summary>
    /// <param name="productionExtraPackingId">The ID of the Extra Packing.</param>
    /// <param name="batches">The list of batches for approval.</param>
    /// <returns>Returns a success or failure result.</returns>
    [HttpPost("extra-packing/approve/{productionExtraPackingId}")]
    [Authorize]
    [ProducesResponseType(StatusCodes.Status204NoContent)]
    [ProducesResponseType(StatusCodes.Status400BadRequest)]
    [ProducesResponseType(StatusCodes.Status404NotFound)]
    public async Task<IResult> ApproveProductionExtraPacking(Guid productionExtraPackingId, [FromBody] List<BatchTransferRequest> batches)
    {
        var userIdStr = HttpContext.Items["Sub"] as string;
        if (string.IsNullOrEmpty(userIdStr)) return TypedResults.Unauthorized();

        var result = await repository.ApproveProductionExtraPacking(productionExtraPackingId, batches, Guid.Parse(userIdStr));
        return result.IsSuccess ? TypedResults.NoContent() : result.ToProblemDetails();
    }

    #endregion
}<|MERGE_RESOLUTION|>--- conflicted
+++ resolved
@@ -446,20 +446,11 @@
     }
     
     /// <summary>
-<<<<<<< HEAD
     /// Retrieves a paginated list of finished good transfer notes
     /// </summary>
     [HttpGet("finished-goods-transfer-note")]
     [ProducesResponseType(StatusCodes.Status200OK, Type = typeof(Paginateable<IEnumerable<FinishedGoodsTransferNoteDto>>))]
     public async Task<IResult> GetFinishedGoodsTransferNotes(int page = 1, int pageSize = 10, string searchQuery = null)
-=======
-    /// Retrieves the finished goods transfer notes in the system
-    /// </summary>
-    [HttpGet("finished-goods-transfer-note")]
-    [ProducesResponseType(StatusCodes.Status200OK, Type = typeof(Paginateable<IEnumerable<FinishedGoodsTransferNoteDto>>))]
-    [ProducesResponseType(StatusCodes.Status404NotFound)]
-    public async Task<IResult> GetFinishedGoodsTransferNotes([FromQuery] int page = 1, [FromQuery] int pageSize = 10, [FromQuery] string searchQuery = null)
->>>>>>> 84aff4f3
     {
         var result = await repository.GetFinishedGoodsTransferNote(page, pageSize, searchQuery);
         return result.IsSuccess ? TypedResults.Ok(result.Value) : result.ToProblemDetails();
