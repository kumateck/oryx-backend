--- conflicted
+++ resolved
@@ -133,7 +133,7 @@
         return result.IsSuccess ? TypedResults.Ok(result.Value) : result.ToProblemDetails();
     }
     
-<<<<<<< HEAD
+
     [HttpGet("staff-leave-report")]
     [ProducesResponseType(StatusCodes.Status200OK, Type = typeof(StaffLeaveSummaryReportDto))]
     public async Task<IResult> GetStaffLeaveSummaryReport([FromQuery] MovementReportFilter filter)
@@ -147,7 +147,9 @@
     public async Task<IResult> GetStaffTurnoverReport([FromQuery] MovementReportFilter filter)
     {
         var result = await repository.GetStaffTurnoverReport(filter);
-=======
+        return result.IsSuccess ? TypedResults.Ok(result.Value) : result.ToProblemDetails();
+    }
+
     /// <summary>
     /// Gets a list of materials ready for checklist for a specific user.
     /// </summary>
@@ -175,7 +177,6 @@
         if (departmentId == null) return TypedResults.Unauthorized();
 
         var result = await repository.GetMaterialsReadyForAssignment(filter, Guid.Parse(departmentId));
->>>>>>> d4101cf8
         return result.IsSuccess ? TypedResults.Ok(result.Value) : result.ToProblemDetails();
     }
 }