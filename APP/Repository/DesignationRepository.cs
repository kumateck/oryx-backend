--- conflicted
+++ resolved
@@ -13,6 +13,12 @@
 {
     public async Task<Result<Guid>> CreateDesignation(CreateDesignationRequest request, Guid userId)
     {
+        var existingDesignation = await context.Designations.FirstOrDefaultAsync(d => d.Name == request.Name);
+        if (existingDesignation is not null)
+        {
+            return Error.Validation("Designation.Exists", "Designation already exists.");
+        }
+        
         var designation = mapper.Map<Designation>(request);
         designation.CreatedById = userId;
         designation.CreatedAt = DateTime.UtcNow;
@@ -58,20 +64,11 @@
 
     public async Task<Result<List<DesignationDto>>> GetDesignationByDepartment(Guid departmentId)
     {
-<<<<<<< HEAD
-        var designation = await context.Designations.
-            Include(d => d.Departments)
-            .FirstOrDefaultAsync(d => d.Departments.Any(department => department.Id == departmentId && department.LastDeletedById == null));;
-        return designation is null ? 
-            Error.NotFound("Designation.NotFound", "Designation not found") :
-            Result.Success(mapper.Map<DesignationDto>(designation));
-=======
         return mapper.Map<List<DesignationDto>>(await context.Designations
             .AsSplitQuery()
             .Include(d => d.Departments)
-            .Where(d => d.Departments.Any(dd => dd.Id == departmentId))
+            .Where(d => d.Departments.Any(dd => dd.Id == departmentId && d.LastDeletedById == null))
             .ToListAsync());
->>>>>>> 10b22016
     }
 
     public async Task<Result> UpdateDesignation(Guid id, CreateDesignationRequest request, Guid userId)
@@ -108,13 +105,15 @@
 
     public async Task<Result> DeleteDesignation(Guid id, Guid userId)
     {
-        var designation = await context.Designations.FirstOrDefaultAsync(d => d.Id == id && d.LastDeletedById == null);;
+        var designation = await context.Designations
+            .FirstOrDefaultAsync(d => d.Id == id && d.LastDeletedById == null);
         if (designation is null)
         {
             return Error.NotFound("Designation.NotFound", "Designation not found");
         }
         
-        var employees = await context.Employees.FirstOrDefaultAsync(e => e.DesignationId == id && e.LastDeletedById == null);
+        var employees = await context.Employees
+            .FirstOrDefaultAsync(e => e.DesignationId == id && e.LastDeletedById == null);
 
         if (employees is not null)
         {
