--- conflicted
+++ resolved
@@ -969,15 +969,10 @@
                 .FirstOrDefaultAsync(s => s.Id == shipmentDocument.ShipmentInvoice.Id);
             
             var materialDistribution = new MaterialDistributionDto();
-<<<<<<< HEAD
 
             List<DistributionShipmentInvoiceItemDto> distributionShipmentInvoiceItems = await GroupInvoiceItemsBasedOnMaterial(invoices);
 
             foreach (var item in distributionShipmentInvoiceItems)
-=======
-            
-            foreach (var item in invoices.Items)
->>>>>>> 81907f1c
             {
                 var materialDistributionSection = new MaterialDistributionSection
                 {
