--- conflicted
+++ resolved
@@ -247,11 +247,8 @@
             .Include(po => po.Supplier)
             .Include(po => po.Items).ThenInclude(i => i.Material)
             .Include(po => po.Items).ThenInclude(i => i.UoM)
-<<<<<<< HEAD
             .Include(po=>po.TermsOfPayment)
             .Include(po=>po.DeliveryMode)
-=======
->>>>>>> 429bc3e9
             .FirstOrDefaultAsync(po => po.Id == purchaseOrderId);
         
         if (purchaseOrder is null)
@@ -303,8 +300,6 @@
     }
 
     public async Task<Result> RevisePurchaseOrder(Guid purchaseOrderId, List<CreatePurchaseOrderRevision> revisions)
-<<<<<<< HEAD
-=======
     {
         var existingOrder = await context.PurchaseOrders.Include(purchaseOrder => purchaseOrder.SourceRequisition)
             .ThenInclude(sourceRequisition => sourceRequisition.Items).FirstOrDefaultAsync(po => po.Id == purchaseOrderId);
@@ -405,93 +400,6 @@
         await context.SaveChangesAsync();
         return Result.Success();
     }
-
-    public async Task<Result> UpdatePurchaseOrder(CreatePurchaseOrderRequest request, Guid purchaseOrderId, Guid userId)
->>>>>>> 429bc3e9
-    {
-        var existingOrder = await context.PurchaseOrders.FirstOrDefaultAsync(po => po.Id == purchaseOrderId);
-        if (existingOrder is null)
-        {
-            return Error.NotFound("PurchaseOrder.NotFound", "Purchase order not found");
-        }
-
-        foreach (var revision in revisions)
-        {
-            switch (revision.Type)
-            {
-                case RevisedPurchaseOrderType.ReassignSuppler:
-                    await context.SupplierQuotationItems
-                        .Where(i => i.Status == SupplierQuotationItemStatus.NotUsed 
-                                    && i.MaterialId == revision.MaterialId
-                                    && i.Quantity == revision.Quantity
-                                    && i.UoMId == revision.UoMId)
-                        .ExecuteUpdateAsync(setters =>
-                            setters.SetProperty(p => p.Status, SupplierQuotationItemStatus.NotProcessed));
-                    break;
-                
-                case RevisedPurchaseOrderType.ChangeSource:
-                    break;
-                
-                case RevisedPurchaseOrderType.AddItem:
-                    if (!revision.MaterialId.HasValue || 
-                        !revision.UoMId.HasValue || 
-                        !revision.Quantity.HasValue || 
-                        !revision.Price.HasValue || 
-                        !revision.CurrencyId.HasValue)
-                    {
-                        return Error.Validation("PurchaseOrder.MissingFields", "One or more required fields are missing for AddItem.");
-                    }
-
-                    await context.PurchaseOrderItems.AddAsync(new PurchaseOrderItem
-                    {
-                        PurchaseOrderId = purchaseOrderId,
-                        MaterialId = revision.MaterialId.Value,
-                        UoMId = revision.UoMId.Value,
-                        Quantity = revision.Quantity.Value,
-                        Price = revision.Price.Value,
-                        CurrencyId = revision.CurrencyId.Value
-                    });
-                    break;
-                
-                case RevisedPurchaseOrderType.UpdateItem:
-                    if (!revision.UoMId.HasValue || 
-                        !revision.Quantity.HasValue || 
-                        !revision.Price.HasValue)
-                    {
-                        return Error.Validation("PurchaseOrder.MissingFields", "One or more required fields are missing for UpdateItem.");
-                    }
-                    
-                    var purchaseOrderItem = await context.PurchaseOrderItems.FirstOrDefaultAsync(po => po.Id == revision.PurchaseOrderItemId);
-                    if (purchaseOrderItem is not null)
-                    {
-                        purchaseOrderItem.UoMId = revision.UoMId.Value;
-                        purchaseOrderItem.Quantity = revision.Quantity.Value;
-                        purchaseOrderItem.Price = revision.Price.Value;
-                        context.PurchaseOrderItems.Update(purchaseOrderItem);
-                    }
-                    break;
-                
-                case RevisedPurchaseOrderType.RemoveItem:
-                    var removePurchaseOrderItem = await context.PurchaseOrderItems.FirstOrDefaultAsync(po => po.Id == revision.PurchaseOrderItemId);
-                    if (removePurchaseOrderItem is not null)
-                    {
-                        context.PurchaseOrderItems.Remove(removePurchaseOrderItem);
-                    }
-                    break;
-            }
-        }
-        
-<<<<<<< HEAD
-        existingOrder.RevisedPurchaseOrders.AddRange(mapper.Map<List<RevisedPurchaseOrder>>(revisions));
-        await context.SaveChangesAsync();
-        return Result.Success();
-    }
-=======
-        // var purchaseOrder = mapper.Map<RevisedPurchaseOrder>(request);
-        // purchaseOrder.CreatedById = userId;
-        // await context.RevisedPurchaseOrders.AddAsync(purchaseOrder);
-        // await context.SaveChangesAsync();
->>>>>>> 429bc3e9
 
     public async Task<Result> UpdatePurchaseOrder(UpdatePurchaseOrderRequest request, Guid purchaseOrderId, Guid userId)
     {
