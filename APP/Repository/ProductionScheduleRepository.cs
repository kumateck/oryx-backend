--- conflicted
+++ resolved
@@ -1061,20 +1061,12 @@
     public async Task<Result<FinishedGoodsTransferNoteDto>> GetFinishedGoodsTransferNote(Guid id)
     {
         var transferNote = await context.FinishedGoodsTransferNotes
-<<<<<<< HEAD
-            .Include(p => p.PackageStyle)
-            .Include(u => u.UoM)
-            .Include(b => b.BatchManufacturingRecord)
-            .ThenInclude(b => b.Product)
-            .Include(p => p.ProductionActivityStep)
-=======
             .AsSplitQuery()
             .Include(b => b.BatchManufacturingRecord)
             .ThenInclude(b => b.Product)
             .Include(b => b.FromWarehouse)
             .Include(b => b.ToWarehouse)
             .Include(b => b.PackageStyle)
->>>>>>> 177d1ccd
             .FirstOrDefaultAsync(f => f.Id == id);
         
         return transferNote is null ? 
