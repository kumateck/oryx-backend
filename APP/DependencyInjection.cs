using System.Collections.Concurrent;
using APP.Claims;
using APP.IRepository;
using APP.Repository;
using APP.Services.Background;
using APP.Services.Email;
using APP.Services.Message;
using APP.Services.NotificationService;
using APP.Services.Pdf;
using APP.Services.Storage;
using APP.Services.Token;
using DinkToPdf;
using DinkToPdf.Contracts;
using DOMAIN.Entities.ActivityLogs;
using DOMAIN.Entities.Notifications;
using DOMAIN.Entities.Users;
using INFRASTRUCTURE.Context;
using MassTransit;
using Microsoft.AspNetCore.Authorization;
using Microsoft.Extensions.DependencyInjection;
using SHARED.Provider;
using SHARED.Services.Identity;
using StackExchange.Redis;

namespace APP;

public static class DependencyInjection
{
    public static void AddTransientServices(this IServiceCollection services)
    {
    }
    
     public static void AddInfrastructure(this IServiceCollection services)
    {
        //add mass transit
        var rabbitHost = Environment.GetEnvironmentVariable("RABBITMQ_HOST");
        var rabbitUserName = Environment.GetEnvironmentVariable("RABBITMQ_DEFAULT_USER");
        var rabbitPassword = Environment.GetEnvironmentVariable("RABBITMQ_DEFAULT_PASS");

        services.AddMassTransit(configure =>
        {
            configure.SetKebabCaseEndpointNameFormatter();
            
            configure.UsingRabbitMq((context, cfg) =>
            {
                cfg.Host(rabbitHost ?? throw new ArgumentException("Invalid rabbit host name"), h =>
                {
                    h.Username(rabbitUserName ?? throw new ArgumentException("Invalid rabbit username"));
                    h.Password(rabbitPassword ?? throw new ArgumentException("Invalid rabbit password"));
                });
        
                cfg.ReceiveEndpoint("push_notification_queue", e =>
                {
                    e.UseMessageRetry(r => r.Interval(3, TimeSpan.FromSeconds(5)));
                    e.UseMessageRetry(r =>
                    {
                        r.Immediate(5); 
                    });
                });
                cfg.ConfigureEndpoints(context);
            });
        });
    }
    
    public static void AddScopedServices(this IServiceCollection services)
    {
        services.AddScoped<IAuthRepository, AuthRepository>();
        services.AddScoped<IUserRepository, UserRepository>();
        services.AddScoped<IRoleRepository, RoleRepository>();
        services.AddScoped<IBoMRepository, BoMRepository>();
        services.AddScoped<ICollectionRepository, CollectionRepository>();
        services.AddScoped<IProductRepository, ProductRepository>();
        services.AddScoped<IProductionScheduleRepository, ProductionScheduleRepository>();
        services.AddScoped<IWorkOrderRepository, WorkOrderRepository>();
        services.AddScoped<IConfigurationRepository, ConfigurationRepository>();
        services.AddScoped<IMaterialRepository, MaterialRepository>();
        services.AddScoped<IRequisitionRepository, RequisitionRepository>();
        services.AddScoped<IApprovalRepository, ApprovalRepository>();
        services.AddScoped<IProcurementRepository, ProcurementRepository>();
        services.AddScoped<IDepartmentRepository, DepartmentRepository>();
        services.AddScoped<IWarehouseRepository, WarehouseRepository>();
        services.AddScoped<IFileRepository, FileRepository>();
        services.AddScoped<IFormRepository, FormRepository>();
        services.AddScoped<IEmployeeRepository, EmployeeRepository>();
        services.AddScoped<IDesignationRepository, DesignationRepository>();
        services.AddScoped<ILeaveEntitlementRepository, LeaveEntitlementRepository>();
        services.AddScoped<ILeaveTypeRepository, LeaveTypeRepository>();
        services.AddScoped<ILeaveRequestRepository, LeaveRequestRepository>();
        services.AddScoped<IShiftTypeRepository, ShiftTypeRepository>();
        services.AddScoped<IShiftScheduleRepository, ShiftScheduleRepository>();
        services.AddScoped<ICompanyWorkingDaysRepository, CompanyWorkingDaysRepository>();
        services.AddScoped<IHolidayRepository, HolidayRepository>();
        services.AddScoped<ICountryRepository, CountryRepository>();
        services.AddScoped<IOvertimeRequestRepository, OvertimeRequestRepository>();
        services.AddScoped<IMaterialStandardTestProcedureRepository, MaterialStandardTestProcedureRepository>();
        services.AddScoped<IProductStandardTestProcedureRepository, ProductStandardTestProcedureRepository>();
        services.AddScoped<IMaterialAnalyticalRawDataRepository, MaterialAnalyticalRawDataRepository>();
        services.AddScoped<IProductAnalyticalRawDataRepository, ProductAnalyticalRawDataRepository>();
        services.AddScoped<IAnalyticalTestRequestRepository, AnalyticalTestRequestRepository>();
        services.AddScoped<IStaffRequisitionRepository, StaffRequisitionRepository>();
        services.AddScoped<IAttendanceRepository, AttendanceRepository>();
        services.AddScoped<IPermissionRepository, PermissionRepository>();
        services.AddScoped<IAuthorizationHandler, PermissionAuthorizationHandler>();
        services.AddScoped<IAlertRepository, AlertRepository>();
        services.AddScoped<IProductSamplingRepository, ProductSamplingRepository>();
        services.AddScoped<IMaterialSamplingRepository, MaterialSamplingRepository>();
        services.AddScoped<IMaterialSpecificationRepository, MaterialSpecificationRepository>();
        services.AddScoped<IProductSpecificationRepository, ProductSpecificationRepository>();
        services.AddScoped<IReportRepository, ReportRepository>();
        services.AddScoped<ICustomerRepository, CustomerRepository>();
        services.AddScoped<IProductionOrderRepository, ProductionOrderRepository>();
        services.AddScoped<IServiceRepository, ServiceRepository>();
        services.AddScoped<IInventoryRepository, InventoryRepository>();
<<<<<<< HEAD
        services.AddScoped<IServiceProviderRepository, ServiceProviderRepository>();
        
=======
>>>>>>> f6ddca4f

        
        services.AddScoped<IBlobStorageService, BlobStorageService>();
        services.AddScoped<IJwtService, JwtService>();
        services.AddScoped<ITenantProvider, TenantProvider>();
        services.AddScoped<IEmailService, EmailService>();
        services.AddScoped<IPdfService, PdfService>();
        services.AddScoped<ICurrentUserService, CurrentUserService>();
        services.AddScoped<IBackgroundWorkerService, BackgroundWorkerService>();
        services.AddScoped<IActivityLogRepository, ActivityLogRepository>();
        services.AddScoped<IMessagingService, MessagingService>();
        services.AddScoped<INotificationService, NotificationService>();
        services.AddHostedService<ApprovalEscalationService>();
        services.AddHostedService<LeaveExpiryService>();
        services.AddHostedService<ServiceExpiryService>();
        services.AddHostedService<MaterialStockService>();
        services.AddHostedService<EmployeeSuspensionService>();
    }

    public static void AddSingletonServices(this IServiceCollection services)
    {
        var redisConnectionString = Environment.GetEnvironmentVariable("redisConnectionString") ?? "localhost:6380,abortConnect=false";
        services.AddSingleton<IConnectionMultiplexer>(_ => 
            ConnectionMultiplexer.Connect(redisConnectionString));
        services.AddSingleton(sp => 
            sp.GetRequiredService<IConnectionMultiplexer>().GetDatabase());
        services.AddSingleton(typeof(IConverter), new SynchronizedConverter(new PdfTools()));
        services.AddSingleton<MongoDbContext>();
        services.AddHostedService<ConsumeBackgroundWorkerService>();
        services.AddSingleton<ConcurrentQueue<CreateActivityLog>>();
        services.AddSingleton<ConcurrentQueue<PrevStateCaptureRequest>>();
        services.AddSingleton<ConcurrentQueue<(string message, NotificationType type, Guid? departmentId, List<User> users)>>();
    }
}<|MERGE_RESOLUTION|>--- conflicted
+++ resolved
@@ -111,11 +111,7 @@
         services.AddScoped<IProductionOrderRepository, ProductionOrderRepository>();
         services.AddScoped<IServiceRepository, ServiceRepository>();
         services.AddScoped<IInventoryRepository, InventoryRepository>();
-<<<<<<< HEAD
         services.AddScoped<IServiceProviderRepository, ServiceProviderRepository>();
-        
-=======
->>>>>>> f6ddca4f
 
         
         services.AddScoped<IBlobStorageService, BlobStorageService>();
