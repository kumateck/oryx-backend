using System.Collections.Concurrent;
using APP.Claims;
using APP.IRepository;
using APP.Repository;
using APP.Services.Background;
using APP.Services.Email;
using APP.Services.Message;
using APP.Services.Notification;
using APP.Services.Pdf;
using APP.Services.Storage;
using APP.Services.Token;
using DinkToPdf;
using DinkToPdf.Contracts;
using DOMAIN.Entities.ActivityLogs;
using DOMAIN.Entities.Notifications;
using DOMAIN.Entities.Users;
using INFRASTRUCTURE.Context;
using MassTransit;
using Microsoft.AspNetCore.Authorization;
using Microsoft.Extensions.DependencyInjection;
using SHARED.Provider;
using SHARED.Services.Identity;
using StackExchange.Redis;

namespace APP;

public static class DependencyInjection
{
    public static void AddTransientServices(this IServiceCollection services)
    {
    }
    
     public static void AddInfrastructure(this IServiceCollection services)
    {
        //add mass transit
        var rabbitHost = Environment.GetEnvironmentVariable("RABBITMQ_HOST");
        var rabbitUserName = Environment.GetEnvironmentVariable("RABBITMQ_DEFAULT_USER");
        var rabbitPassword = Environment.GetEnvironmentVariable("RABBITMQ_DEFAULT_PASS");

        services.AddMassTransit(configure =>
        {
            configure.SetKebabCaseEndpointNameFormatter();

            //configure.AddConsumer<LocationFilterConsumer>();
    
            configure.UsingRabbitMq((context, cfg) =>
            {
                cfg.Host(rabbitHost ?? throw new ArgumentException("Invalid rabbit host name"), h =>
                {
                    h.Username(rabbitUserName ?? throw new ArgumentException("Invalid rabbit username"));
                    h.Password(rabbitPassword ?? throw new ArgumentException("Invalid rabbit password"));
                });
        
                cfg.ReceiveEndpoint("push_notification_queue", e =>
                {
                    //e.ConfigureConsumer<LocationFilterConsumer>(context);
                    e.UseMessageRetry(r => r.Interval(3, TimeSpan.FromSeconds(5)));
                    e.UseMessageRetry(r =>
                    {
                        r.Immediate(5); 
                    });
                });
                cfg.ConfigureEndpoints(context);
            });
        });
    }
    
    public static void AddScopedServices(this IServiceCollection services)
    {
        services.AddScoped<IAuthRepository, AuthRepository>();
        services.AddScoped<IUserRepository, UserRepository>();
        services.AddScoped<IRoleRepository, RoleRepository>();
        services.AddScoped<IBoMRepository, BoMRepository>();
        services.AddScoped<ICollectionRepository, CollectionRepository>();
        services.AddScoped<IProductRepository, ProductRepository>();
        services.AddScoped<IProductionScheduleRepository, ProductionScheduleRepository>();
        services.AddScoped<IWorkOrderRepository, WorkOrderRepository>();
        services.AddScoped<IConfigurationRepository, ConfigurationRepository>();
        services.AddScoped<IMaterialRepository, MaterialRepository>();
        services.AddScoped<IRequisitionRepository, RequisitionRepository>();
        services.AddScoped<IApprovalRepository, ApprovalRepository>();
        services.AddScoped<IProcurementRepository, ProcurementRepository>();
        services.AddScoped<IDepartmentRepository, DepartmentRepository>();
        services.AddScoped<IWarehouseRepository, WarehouseRepository>();
        services.AddScoped<IFileRepository, FileRepository>();
        services.AddScoped<IFormRepository, FormRepository>();
        services.AddScoped<IEmployeeRepository, EmployeeRepository>();
        services.AddScoped<IDesignationRepository, DesignationRepository>();
        services.AddScoped<ILeaveEntitlementRepository, LeaveEntitlementRepository>();
        services.AddScoped<ILeaveTypeRepository, LeaveTypeRepository>();
        services.AddScoped<ILeaveRequestRepository, LeaveRequestRepository>();
        services.AddScoped<IShiftTypeRepository, ShiftTypeRepository>();
        services.AddScoped<IShiftScheduleRepository, ShiftScheduleRepository>();
        services.AddScoped<ICompanyWorkingDaysRepository, CompanyWorkingDaysRepository>();
        services.AddScoped<IHolidayRepository, HolidayRepository>();
        services.AddScoped<ICountryRepository, CountryRepository>();
        services.AddScoped<IOvertimeRequestRepository, OvertimeRequestRepository>();
        services.AddScoped<IMaterialStandardTestProcedureRepository, MaterialStandardTestProcedureRepository>();
        services.AddScoped<IProductStandardTestProcedureRepository, ProductStandardTestProcedureRepository>();
        services.AddScoped<IMaterialAnalyticalRawDataRepository, MaterialAnalyticalRawDataRepository>();
        services.AddScoped<IProductAnalyticalRawDataRepository, ProductAnalyticalRawDataRepository>();
        services.AddScoped<IAnalyticalTestRequestRepository, AnalyticalTestRequestRepository>();
        services.AddScoped<IStaffRequisitionRepository, StaffRequisitionRepository>();
        services.AddScoped<IAttendanceRepository, AttendanceRepository>();
        services.AddScoped<IPermissionRepository, PermissionRepository>();
        services.AddScoped<IAuthorizationHandler, PermissionAuthorizationHandler>();
        services.AddScoped<IAlertRepository, AlertRepository>();
        services.AddScoped<IProductSamplingRepository, ProductSamplingRepository>();
        services.AddScoped<IMaterialSamplingRepository, MaterialSamplingRepository>();
<<<<<<< HEAD
        services.AddScoped<IMaterialSpecificationRepository, MaterialSpecificationRepository>();
        services.AddScoped<IProductSpecificationRepository, ProductSpecificationRepository>();
=======
        services.AddScoped<IReportRepository, ReportRepository>();
>>>>>>> 532ac91e

        
        services.AddScoped<IBlobStorageService, BlobStorageService>();
        services.AddScoped<IJwtService, JwtService>();
        services.AddScoped<ITenantProvider, TenantProvider>();
        services.AddScoped<IEmailService, EmailService>();
        services.AddScoped<IPdfService, PdfService>();
        services.AddScoped<ICurrentUserService, CurrentUserService>();
        services.AddScoped<IBackgroundWorkerService, BackgroundWorkerService>();
        services.AddScoped<IActivityLogRepository, ActivityLogRepository>();
        services.AddScoped<IMessagingService, MessagingService>();
        services.AddScoped<INotificationService, NotificationService>();
        services.AddHostedService<ApprovalEscalationService>();
        services.AddHostedService<LeaveExpiryService>();
        services.AddHostedService<MaterialStockService>();
    }

    public static void AddSingletonServices(this IServiceCollection services)
    {
        var redisConnectionString = Environment.GetEnvironmentVariable("redisConnectionString") ?? "localhost:6380,abortConnect=false";
        services.AddSingleton<IConnectionMultiplexer>(_ => 
            ConnectionMultiplexer.Connect(redisConnectionString));
        services.AddSingleton(sp => 
            sp.GetRequiredService<IConnectionMultiplexer>().GetDatabase());
        services.AddSingleton(typeof(IConverter), new SynchronizedConverter(new PdfTools()));
        services.AddSingleton<MongoDbContext>();
        services.AddHostedService<ConsumeBackgroundWorkerService>();
        services.AddSingleton<ConcurrentQueue<CreateActivityLog>>();
        services.AddSingleton<ConcurrentQueue<PrevStateCaptureRequest>>();
        services.AddSingleton<ConcurrentQueue<(string message, NotificationType type, Guid? departmentId, List<User> users)>>();
    }
}<|MERGE_RESOLUTION|>--- conflicted
+++ resolved
@@ -107,12 +107,9 @@
         services.AddScoped<IAlertRepository, AlertRepository>();
         services.AddScoped<IProductSamplingRepository, ProductSamplingRepository>();
         services.AddScoped<IMaterialSamplingRepository, MaterialSamplingRepository>();
-<<<<<<< HEAD
         services.AddScoped<IMaterialSpecificationRepository, MaterialSpecificationRepository>();
         services.AddScoped<IProductSpecificationRepository, ProductSpecificationRepository>();
-=======
         services.AddScoped<IReportRepository, ReportRepository>();
->>>>>>> 532ac91e
 
         
         services.AddScoped<IBlobStorageService, BlobStorageService>();
