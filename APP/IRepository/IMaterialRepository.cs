using APP.Utils;
using DOMAIN.Entities.Departments;
using DOMAIN.Entities.Materials;
using DOMAIN.Entities.Materials.Batch;
using DOMAIN.Entities.Warehouses;
using Microsoft.AspNetCore.Http;
using SHARED;

namespace APP.IRepository;

public interface IMaterialRepository
{
    Task<Result<Guid>> CreateMaterial(CreateMaterialRequest request, Guid userId);
    Task<Result<MaterialDto>> GetMaterial(Guid materialId);
    Task<Result<Paginateable<IEnumerable<MaterialDto>>>> GetMaterials(int page, int pageSize, string searchQuery, MaterialKind kind);
    Task<Result<List<MaterialCategoryDto>>> GetMaterialCategories(MaterialKind? materialKind);
    Task<Result<List<MaterialDto>>> GetMaterials();
    Task<Result> UpdateMaterial(CreateMaterialRequest request, Guid materialId, Guid userId);
    Task<Result> DeleteMaterial(Guid materialId, Guid userId);
    Task<Result<decimal>> CheckStockLevel(Guid materialId);
    //Task<Result<bool>> CanFulfillRequisition(Guid materialId, Guid requisitionId);
    Task<Result> CreateMaterialBatch(List<CreateMaterialBatchRequest> request, Guid userId);
    Task<Result> CreateMaterialBatchWithoutBatchMovement(List<CreateMaterialBatchRequest> request,
        Guid userId);
    Task<Result<MaterialBatchDto>> GetMaterialBatch(Guid batchId);
    Task<Result<Paginateable<IEnumerable<MaterialBatchDto>>>> GetMaterialBatches(int page, int pageSize,
        string searchQuery);
    Task<Result<List<MaterialBatchDto>>> GetMaterialBatchesByMaterialId(Guid materialId);
    Task<Result<decimal>> GetMaterialsInTransit(Guid materialId);
    Task<Result> MoveMaterialBatchByMaterial(MoveMaterialBatchRequest request, Guid userId);
    Task<Result> ApproveMaterialBatch(Guid batchId, Guid userId);
    Task<Result> MoveMaterialBatch(Guid batchId, Guid fromLocationId, Guid toLocationId, decimal quantity,
        Guid userId);
    Task<Result<decimal>> GetMaterialStockInWarehouse(Guid materialId, Guid warehouseId);
    Task<Result<List<DepartmentDto>>> GetDepartmentsWithEnoughStock(Guid materialId, decimal quantity);
    Task<Result<decimal>> GetMassMaterialStockInWarehouse(Guid materialId, Guid warehouseId);
    Task<Result<decimal>> GetFrozenMaterialStockInWarehouse(Guid materialId, Guid warehouseId);
    Task<Result<List<MaterialBatchDto>>> GetFrozenMaterialBatchesInWarehouse(Guid materialId,
        Guid warehouseId);
    Task<Result> FreezeMaterialBatchAsync(Guid batchId);
    Task<Result> ConsumeMaterialAtLocation(Guid batchId, Guid locationId, decimal quantity, Guid userId);
    Task<Result> ConsumeMaterialAtLocation(Material material, Guid locationId, decimal quantity,
        Guid userId);
    Task<Result<List<WarehouseStockDto>>> GetMaterialStockAcrossWarehouses(Guid materialId); 
    Task<Result> ImportMaterialsFromExcel(IFormFile file, MaterialKind kind); 
    Task<Result> ImportMaterialsFromExcel(string filePath, MaterialKind kind);
    Result<List<BatchLocation>> BatchesNeededToBeConsumed(Guid materialId, Guid warehouseId, decimal quantity);
    Task<Result> UpdateBatchStatus(UpdateBatchStatusRequest request, Guid userId);
    Task<Result> MoveMaterialBatchV2(MoveShelfMaterialBatchRequest request, Guid userId);
    Task<Result> SupplyMaterialBatchToWarehouse(SupplyMaterialBatchRequest request, Guid userId);
    Task<Result<Paginateable<IEnumerable<MaterialDetailsDto>>>> GetApprovedMaterials(int page, int pageSize, string searchQuery, MaterialKind kind, Guid userId);

    Task<Result<Paginateable<IEnumerable<ShelfMaterialBatchDto>>>> GetMaterialBatchesByMaterialIdV2(int page,
        int pageSize, Guid materialId, Guid userId);
    Task<List<MaterialStockByWarehouseDto>> GetStockByWarehouse(Guid materialId);
    Task<List<MaterialStockByDepartmentDto>> GetStockByDepartment(Guid materialId);
    Task<Result<List<BatchToSupply>>> BatchesToSupplyForGivenQuantity(Guid materialId,
        Guid warehouseId, decimal quantity);
<<<<<<< HEAD

    Task<Result<decimal>> GetMaterialStockInWarehouseByBatch(Guid batchId, Guid warehouseId);
=======
    Task<Result<List<BatchToSupply>>> GetFrozenBatchesForRequisitionItem(Guid materialId, Guid warehouseId,
        decimal requestedQuantity);
>>>>>>> 2ec10295
}<|MERGE_RESOLUTION|>--- conflicted
+++ resolved
@@ -56,11 +56,8 @@
     Task<List<MaterialStockByDepartmentDto>> GetStockByDepartment(Guid materialId);
     Task<Result<List<BatchToSupply>>> BatchesToSupplyForGivenQuantity(Guid materialId,
         Guid warehouseId, decimal quantity);
-<<<<<<< HEAD
 
     Task<Result<decimal>> GetMaterialStockInWarehouseByBatch(Guid batchId, Guid warehouseId);
-=======
     Task<Result<List<BatchToSupply>>> GetFrozenBatchesForRequisitionItem(Guid materialId, Guid warehouseId,
         decimal requestedQuantity);
->>>>>>> 2ec10295
 }