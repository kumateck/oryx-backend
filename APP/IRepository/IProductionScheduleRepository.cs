using APP.Utils;
using DOMAIN.Entities.Base;
using DOMAIN.Entities.Materials.Batch;
using DOMAIN.Entities.ProductionSchedules;
using DOMAIN.Entities.ProductionSchedules.Packing;
using DOMAIN.Entities.ProductionSchedules.StockTransfers;
using DOMAIN.Entities.ProductionSchedules.StockTransfers.Request;
using DOMAIN.Entities.Products.Production;
using DOMAIN.Entities.Requisitions;
using SHARED;

namespace APP.IRepository;

public interface IProductionScheduleRepository
{
    Task<Result<Guid>> CreateProductionSchedule(CreateProductionScheduleRequest request, Guid userId);
    Task<Result<ProductionScheduleDto>> GetProductionSchedule(Guid scheduleId);
    Task<Result<Paginateable<IEnumerable<ProductionScheduleDto>>>> GetProductionSchedules(int page,
        int pageSize, string searchQuery);
    Task<Result> UpdateProductionSchedule(UpdateProductionScheduleRequest request, Guid scheduleId,
        Guid userId);
    Task<Result> DeleteProductionSchedule(Guid scheduleId, Guid userId);
    Task<Result<List<ProductionScheduleProcurementDto>>> GetProductionScheduleDetail(
        Guid scheduleId, Guid userId);

    Task<Result<Guid>> StartProductionActivity(Guid productionScheduleId, Guid productId, Guid userId);
    Task<Result> UpdateStatusOfProductionActivityStep(Guid productionStepId, ProductionStatus status,
        Guid userId); 
    Task<Result<Paginateable<IEnumerable<ProductionActivityListDto>>>> GetProductionActivities(
        ProductionFilter filter); 
    Task<Result<ProductionActivityDto>> GetProductionActivityById(Guid productionActivityId);
    Task<Result<ProductionActivityDto>> GetProductionActivityByProductionScheduleIdAndProductId(
        Guid productionScheduleId, Guid productId);
    Task<Result<Paginateable<IEnumerable<ProductionActivityStepDto>>>> GetProductionActivitySteps(
        ProductionFilter filter);

    Task<Result<ProductionActivityStepDto>> GetProductionActivityStepById(Guid productionActivityStepId);
    Task<Result<Dictionary<string, List<ProductionActivityDto>>>> GetProductionActivityGroupedByStatus();

    Task<Result<List<ProductionActivityGroupResultDto>>>  GetProductionActivityGroupedByOperation();

    Task<Result<Dictionary<string, List<ProductionActivityStepDto>>>>
        GetProductionActivityStepsGroupedByOperation();

    Task<Result<Dictionary<string, List<ProductionActivityStepDto>>>>
        GetProductionActivityStepsGroupedByStatus();
    Task<Result<List<ProductionScheduleProcurementDto>>> CheckMaterialStockLevelsForProductionSchedule(Guid productionScheduleId, Guid productId, MaterialRequisitionStatus? status, Guid userId);
    Task<Result<List<ProductionScheduleProcurementPackageDto>>> CheckPackageMaterialStockLevelsForProductionSchedule(Guid productionScheduleId, Guid productId,MaterialRequisitionStatus? status, Guid userId);
    
    Task<Result<Guid>> CreateBatchManufacturingRecord(CreateBatchManufacturingRecord request);
    Task<Result<Paginateable<IEnumerable<BatchManufacturingRecordDto>>>> GetBatchManufacturingRecords(
        int page, int pageSize, string searchQuery = null, ProductionStatus? status = null);
    Task<Result<BatchManufacturingRecordDto>> GetBatchManufacturingRecord(Guid id);
    Task<Result> UpdateBatchManufacturingRecord(UpdateBatchManufacturingRecord request, Guid id);
    Task<Result> IssueBatchManufacturingRecord(Guid id, Guid userId);
    Task<Result<Guid>> CreateBatchPackagingRecord(CreateBatchPackagingRecord request);
    Task<Result<Paginateable<IEnumerable<BatchPackagingRecordDto>>>> GetBatchPackagingRecords(int page,
        int pageSize, string searchQuery = null, ProductionStatus? status = null);
    Task<Result<BatchPackagingRecordDto>> GetBatchPackagingRecord(Guid id); 
    Task<Result> UpdateBatchPackagingRecord(UpdateBatchPackagingRecord request, Guid id);
    Task<Result> IssueBatchPackagingRecord(Guid id, Guid userId);

    Task<Result<Guid>> CreateStockTransfer(CreateStockTransferRequest request, Guid userId);
    Task<Result<IEnumerable<StockTransferDto>>> GetStockTransfers(Guid? fromDepartmentId = null,
        Guid? toDepartmentId = null, Guid? materialId = null);
    Task<Result<Paginateable<IEnumerable<StockTransferDto>>>> GetStockTransfersForUserDepartment(
        Guid userId, int page, int pageSize, string searchQuery = null, StockTransferStatus? status = null);
    Task<Result<Paginateable<IEnumerable<DepartmentStockTransferDto>>>>
        GetInBoundStockTransferSourceForUserDepartment(Guid userId, int page, int pageSize, string searchQuery = null,
            StockTransferStatus? status = null,  Guid? toDepartmentId = null);
    Task<Result<Paginateable<IEnumerable<DepartmentStockTransferDto>>>> GetOutBoundStockTransferSourceForUserDepartment(
        Guid userId, int page, int pageSize, string searchQuery = null,
        StockTransferStatus? status = null, Guid? fromDepartmentId = null);
    Task<Result<DepartmentStockTransferDto>> GetStockTransferSource(Guid stockTransferId);
    Task<Result> ApproveStockTransfer(Guid id, Guid userId);
    Task<Result> RejectStockTransfer(Guid id, Guid userId);

    Task<Result<List<BatchToSupply>>> BatchesToSupplyForStockTransfer(Guid stockTransferId);
    Task<Result> IssueStockTransfer(Guid id, List<BatchTransferRequest> batches, Guid userId);

    Task<Result<List<ProductionScheduleProcurementDto>>> GetMaterialsWithInsufficientStock(Guid productionScheduleId,
        Guid productId, Guid userId);
    Task<Result<List<ProductionScheduleProcurementPackageDto>>> GetPackageMaterialsWithInsufficientStock(Guid productionScheduleId,
        Guid productId, Guid userId);
<<<<<<< HEAD
    Task<Result<BatchManufacturingRecordDto>> GetBatchManufacturingRecordByProductionAndScheduleId(Guid productionId, Guid productionScheduleId);
    Task<Result> CreateFinishedGoodsTransferNote(CreateFinishedGoodsTransferNoteRequest request, Guid userId);
=======
    
    Task<Result<Guid>> CreateFinalPacking(CreateFinalPacking request);
    Task<Result<FinalPackingDto>> GetFinalPacking(Guid finalPackingId);
    Task<Result<FinalPackingDto>> GetFinalPackingByScheduleAndProduct(Guid productionScheduleId, Guid productId);
    Task<Result<Paginateable<IEnumerable<FinalPackingDto>>>> GetFinalPackings(int page, int pageSize, string searchQuery);
    Task<Result> UpdateFinalPacking(CreateFinalPacking request, Guid finalPackingId);
    Task<Result> DeleteFinalPacking(Guid finalPackingId, Guid userId);
    Task<Result<RequisitionDto>> GetStockRequisitionForPackaging(Guid productionScheduleId, Guid productId);
>>>>>>> 2ec10295
}<|MERGE_RESOLUTION|>--- conflicted
+++ resolved
@@ -82,10 +82,8 @@
         Guid productId, Guid userId);
     Task<Result<List<ProductionScheduleProcurementPackageDto>>> GetPackageMaterialsWithInsufficientStock(Guid productionScheduleId,
         Guid productId, Guid userId);
-<<<<<<< HEAD
     Task<Result<BatchManufacturingRecordDto>> GetBatchManufacturingRecordByProductionAndScheduleId(Guid productionId, Guid productionScheduleId);
     Task<Result> CreateFinishedGoodsTransferNote(CreateFinishedGoodsTransferNoteRequest request, Guid userId);
-=======
     
     Task<Result<Guid>> CreateFinalPacking(CreateFinalPacking request);
     Task<Result<FinalPackingDto>> GetFinalPacking(Guid finalPackingId);
@@ -94,5 +92,4 @@
     Task<Result> UpdateFinalPacking(CreateFinalPacking request, Guid finalPackingId);
     Task<Result> DeleteFinalPacking(Guid finalPackingId, Guid userId);
     Task<Result<RequisitionDto>> GetStockRequisitionForPackaging(Guid productionScheduleId, Guid productId);
->>>>>>> 2ec10295
 }