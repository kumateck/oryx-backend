--- conflicted
+++ resolved
@@ -131,13 +131,8 @@
 {
     public CollectionItemDto Material { get; set; }
     public CollectionItemDto UoM { get; set; }
-<<<<<<< HEAD
     public decimal Quantity { get; set; }
     public List<SupplierPrice> SupplierQuotation { get; set; } = [];
-=======
-    public int Quantity { get; set; }
-    public HashSet<SupplierPrice> SupplierQuotation { get; set; } = [];
->>>>>>> 4f5a868b
 }
 
 public class SupplierPrice
