using DOMAIN.Entities.Base;
using DOMAIN.Entities.Countries;
using DOMAIN.Entities.Currencies;
using DOMAIN.Entities.Items;

namespace DOMAIN.Entities.Vendors;

public class Vendor : BaseEntity
{
    public string Name { get; set; }
    public string Address { get; set; }
    public string Phone { get; set; }
    public string Email { get; set; }
    public Guid CountryId { get; set; }
    public Country Country { get; set; }
    public Guid CurrencyId { get; set; }
    public Currency Currency { get; set; }
<<<<<<< HEAD
    public List<VendorItem> Items { get; set; }
=======
    public List<VendorItem> Items { get; set; } = [];
>>>>>>> e6dcbeac
}

public class VendorItem : BaseEntity
{
    public Guid VendorId { get; set; }
    public Vendor Vendor { get; set; }
<<<<<<< HEAD
    public Guid ItemId { get; set; }
=======
    public Guid ItemId { get; set; }    
>>>>>>> e6dcbeac
    public Item Item { get; set; }
}<|MERGE_RESOLUTION|>--- conflicted
+++ resolved
@@ -15,21 +15,15 @@
     public Country Country { get; set; }
     public Guid CurrencyId { get; set; }
     public Currency Currency { get; set; }
-<<<<<<< HEAD
-    public List<VendorItem> Items { get; set; }
-=======
     public List<VendorItem> Items { get; set; } = [];
->>>>>>> e6dcbeac
 }
 
 public class VendorItem : BaseEntity
 {
     public Guid VendorId { get; set; }
     public Vendor Vendor { get; set; }
-<<<<<<< HEAD
+    
     public Guid ItemId { get; set; }
-=======
-    public Guid ItemId { get; set; }    
->>>>>>> e6dcbeac
+
     public Item Item { get; set; }
 }