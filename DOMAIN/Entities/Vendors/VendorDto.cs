--- conflicted
+++ resolved
@@ -15,7 +15,7 @@
     public CountryDto Country { get; set; }
     public Guid CurrencyId { get; set; }
     public CurrencyDto Currency { get; set; }
-<<<<<<< HEAD
+
     public List<VendorItemDto> Item { get; set; }
 
 }
@@ -25,7 +25,6 @@
     public string Name { get; set; }
     public string Code { get; set; }
     public string Description { get; set; }
-=======
+
     public List<ItemDto> Items { get; set; } = [];
->>>>>>> e6dcbeac
 }