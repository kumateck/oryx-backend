using DOMAIN.Entities.Approvals;
using DOMAIN.Entities.Base;
using DOMAIN.Entities.Employees;
using DOMAIN.Entities.LeaveTypes;

namespace DOMAIN.Entities.LeaveRequests;

public class LeaveRequest : BaseEntity, IRequireApproval
{
    public DateTime StartDate { get; set; }
    public DateTime EndDate { get; set; }
    
    public string ContactPerson { get; set; }
    
    public string ContactPersonNumber { get; set; }
    
<<<<<<< HEAD
    public string? Justification { get; set; }
    
    public DateTime RecallDate { get; set; }
    
    public string? RecallReason { get; set; }

=======
    public string Justification { get; set; }
>>>>>>> 90a9a905
    public RequestCategory RequestCategory { get; set; }
    public LeaveStatus LeaveStatus { get; set; }
    public int? UnpaidDays { get; set; }
    
    public int? PaidDays { get; set; }
    public Guid EmployeeId { get; set; }
    
    public Employee Employee { get; set; }
    
    public Guid LeaveTypeId { get; set; }
    public LeaveType LeaveType { get; set; }

    public List<LeaveRequestApproval> Approvals { get; set; } = [];
    
    public bool Approved { get; set; }
}

public class LeaveRequestApproval: ResponsibleApprovalStage
{
    public Guid Id { get; set; }
    
    public Guid LeaveRequestId { get; set; }
    
    public LeaveRequest LeaveRequest { get; set; }
    
    public Guid ApprovalId { get; set; }
    
    public Approval Approval { get; set; }
}

public enum RequestCategory
{
    LeaveRequest,
    AbsenceRequest,
    ExitPassRequest
}

public enum LeaveStatus
{
    New,
    Pending,
    Approved,
    Rejected,
    Expired
}
<|MERGE_RESOLUTION|>--- conflicted
+++ resolved
@@ -13,17 +13,13 @@
     public string ContactPerson { get; set; }
     
     public string ContactPersonNumber { get; set; }
-    
-<<<<<<< HEAD
+
     public string? Justification { get; set; }
     
     public DateTime RecallDate { get; set; }
     
     public string? RecallReason { get; set; }
 
-=======
-    public string Justification { get; set; }
->>>>>>> 90a9a905
     public RequestCategory RequestCategory { get; set; }
     public LeaveStatus LeaveStatus { get; set; }
     public int? UnpaidDays { get; set; }
