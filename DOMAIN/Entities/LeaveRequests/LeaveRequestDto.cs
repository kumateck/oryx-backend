--- conflicted
+++ resolved
@@ -8,10 +8,7 @@
 
 public class LeaveRequestDto: WithAttachment
 {
-<<<<<<< HEAD
-   
-=======
->>>>>>> 33ba516e
+
    public Guid LeaveTypeId { get; set; } 
    
    public LeaveTypeDto LeaveType { get; set; }
