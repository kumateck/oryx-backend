--- conflicted
+++ resolved
@@ -134,15 +134,8 @@
 
 public class MaterialBatchReservedQuantityDto : BaseDto
 {
-<<<<<<< HEAD
-    public Guid MaterialBatchId { get; set; }
-    public MaterialBatch MaterialBatch { get; set; }
-    public Guid WarehouseId { get; set; }
-    public Warehouse Warehouse { get; set; }
-=======
     public CollectionItemDto MaterialBatch { get; set; }
     public CollectionItemDto Warehouse { get; set; }
->>>>>>> a8991458
     public decimal Quantity { get; set; }
 }
 
