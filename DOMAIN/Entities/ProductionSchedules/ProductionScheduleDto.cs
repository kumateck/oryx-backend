--- conflicted
+++ resolved
@@ -54,10 +54,7 @@
     public ProductListDto Product { get; set; }
     public decimal Quantity { get; set; }
     public string BatchNumber { get; set; }
-<<<<<<< HEAD
-=======
     public BatchSize BatchSize { get; set; }
->>>>>>> a8991458
 }
 
 public enum MaterialRequisitionStatus
